# Copyright 2018-2020 Xanadu Quantum Technologies Inc.

# Licensed under the Apache License, Version 2.0 (the "License");
# you may not use this file except in compliance with the License.
# You may obtain a copy of the License at

#     http://www.apache.org/licenses/LICENSE-2.0

# Unless required by applicable law or agreed to in writing, software
# distributed under the License is distributed on an "AS IS" BASIS,
# WITHOUT WARRANTIES OR CONDITIONS OF ANY KIND, either express or implied.
# See the License for the specific language governing permissions and
# limitations under the License.
# pylint: disable=protected-access
"""
This module contains the functions for computing different types of measurement
outcomes from quantum observables - expectation values, variances of expectations,
and measurement samples using AnnotatedQueues.
"""
import pennylane as qml
from pennylane.operation import Expectation, Observable, Probability, Sample, Variance
from pennylane.qnodes import QuantumFunctionError


from .queuing import QueuingContext


class MeasurementProcess:
<<<<<<< HEAD
    """NamedTuple: A namedtuple that contains the return_type of the circuit and
    whose instance can be queried by id."""
=======
    """Represents a measurement process occurring at the end of a
    quantum variational circuit.

    Args:
        return_type (.ObservableReturnTypes): The type of measurement process.
            This includes ``Expectation``, ``Variance``, ``Sample``, or ``Probability``.
        obs (.Observable): The observable that is to be measured as part of the
            measurement process. Not all measurement processes require observables (for
            example ``Probability``); this argument is optional.
        wires (.Wires): The wires the measurement process applies to. If the measurement
            process includes observables, this argument should be the union of all
            observable wires.
    """
>>>>>>> 14dfa93e

    # pylint: disable=too-few-public-methods

    def __init__(self, return_type, obs=None, wires=None):
        self.return_type = return_type
        self.wires = wires
        self.obs = obs

<<<<<<< HEAD
        # TODO: remove the following line once devices
        # have been refactored to no longer require dummy observable
=======
        # TODO: remove the following lines once devices
        # have been refactored to accept and understand recieving
        # measurement processes rather than specific observables.

        # The following lines are only applicable for measurement processes
        # that do no have corresponding observables (e.g., Probability). We use
        # them to 'trick' the device into thinking it has recieved an observable.

        # Below, we imitate an identity observable, so that the
        # device undertakes no action upon recieving this observable.
>>>>>>> 14dfa93e
        self.name = "Identity"
        self.diagonalizing_gates = lambda: []
        self.data = []


def expval(op):
    r"""Expectation value of the supplied observable.

    **Example:**

    .. code-block:: python3

        dev = qml.device("default.qubit", wires=2)

        @qml.qnode(dev)
        def circuit(x):
            qml.RX(x, wires=0)
            qml.Hadamard(wires=1)
            qml.CNOT(wires=[0, 1])
            return qml.expval(qml.PauliY(0))

    Executing this QNode:

    >>> circuit(0.5)
    -0.4794255386042029

    Args:
        op (Observable): a quantum observable object

    Returns:
        MeasurementProcess: measurement process representing the measurement

    Raises:
        QuantumFunctionError: `op` is not an instance of :class:`~.Observable`
    """
    if not isinstance(op, Observable):
        raise QuantumFunctionError(
            "{} is not an observable: cannot be used with expval".format(op.name)
        )

    meas_op = MeasurementProcess(Expectation, obs=op)
    QueuingContext.update_info(op, owner=meas_op)
    QueuingContext.append(meas_op, owns=op)
    return meas_op


def var(op):
    r"""Variance of the supplied observable.

    **Example:**

    .. code-block:: python3

        dev = qml.device("default.qubit", wires=2)

        @qml.qnode(dev)
        def circuit(x):
            qml.RX(x, wires=0)
            qml.Hadamard(wires=1)
            qml.CNOT(wires=[0, 1])
            return qml.var(qml.PauliY(0))

    Executing this QNode:

    >>> circuit(0.5)
    0.7701511529340698

    Args:
        op (Observable): a quantum observable object

    Returns:
        MeasurementProcess: measurement process representing the measurement

    Raises:
        QuantumFunctionError: `op` is not an instance of :class:`~.Observable`
    """
    if not isinstance(op, Observable):
        raise QuantumFunctionError(
            "{} is not an observable: cannot be used with var".format(op.name)
        )

    meas_op = MeasurementProcess(Variance, obs=op)
    QueuingContext.update_info(op, owner=meas_op)
    QueuingContext.append(meas_op, owns=op)
    return meas_op


def sample(op):
    r"""Sample from the supplied observable, with the number of shots
    determined from the ``dev.shots`` attribute of the corresponding device.

    **Example:**

    .. code-block:: python3

        dev = qml.device("default.qubit", wires=2, shots=4)

        @qml.qnode(dev)
        def circuit(x):
            qml.RX(x, wires=0)
            qml.Hadamard(wires=1)
            qml.CNOT(wires=[0, 1])
            return qml.sample(qml.PauliY(0))

    Executing this QNode:

    >>> circuit(0.5)
    array([ 1.,  1.,  1., -1.])

    Args:
        op (Observable): a quantum observable object

    Returns:
        MeasurementProcess: measurement process representing the measurement

    Raises:
        QuantumFunctionError: `op` is not an instance of :class:`~.Observable`
    """
    if not isinstance(op, Observable):
        raise QuantumFunctionError(
            "{} is not an observable: cannot be used with sample".format(op.name)
        )

    meas_op = MeasurementProcess(Sample, obs=op)
    QueuingContext.update_info(op, owner=meas_op)
    QueuingContext.append(meas_op, owns=op)
    return meas_op


def probs(wires):
    r"""Probability of each computational basis state.

    This measurement function accepts no observables, and instead
    instructs the QNode to return a flat array containing the
    probabilities of each quantum state.

    Marginal probabilities may also be requested by restricting
    the wires to a subset of the full system; the size of the
    returned array will be ``[2**len(wires)]``.

    **Example:**

    .. code-block:: python3

        dev = qml.device("default.qubit", wires=2)

        @qml.qnode(dev)
        def circuit():
            qml.Hadamard(wires=1)
            return qml.probs(wires=[0, 1])

    Executing this QNode:

    >>> circuit()
    array([0.5, 0.5, 0. , 0. ])

    The returned array is in lexicographic order, so corresponds
    to a :math:`50\%` chance of measuring either :math:`|00\rangle`
    or :math:`|01\rangle`.

    Args:
        wires (Sequence[int] or int): the wire the operation acts on

    Returns:
        MeasurementProcess: measurement process representing the measurement
    """
    # pylint: disable=protected-access
    meas_op = MeasurementProcess(Probability, wires=qml.wires.Wires(wires))
    QueuingContext.append(meas_op)
    return meas_op<|MERGE_RESOLUTION|>--- conflicted
+++ resolved
@@ -26,10 +26,6 @@
 
 
 class MeasurementProcess:
-<<<<<<< HEAD
-    """NamedTuple: A namedtuple that contains the return_type of the circuit and
-    whose instance can be queried by id."""
-=======
     """Represents a measurement process occurring at the end of a
     quantum variational circuit.
 
@@ -43,7 +39,6 @@
             process includes observables, this argument should be the union of all
             observable wires.
     """
->>>>>>> 14dfa93e
 
     # pylint: disable=too-few-public-methods
 
@@ -52,10 +47,6 @@
         self.wires = wires
         self.obs = obs
 
-<<<<<<< HEAD
-        # TODO: remove the following line once devices
-        # have been refactored to no longer require dummy observable
-=======
         # TODO: remove the following lines once devices
         # have been refactored to accept and understand recieving
         # measurement processes rather than specific observables.
@@ -66,7 +57,6 @@
 
         # Below, we imitate an identity observable, so that the
         # device undertakes no action upon recieving this observable.
->>>>>>> 14dfa93e
         self.name = "Identity"
         self.diagonalizing_gates = lambda: []
         self.data = []
