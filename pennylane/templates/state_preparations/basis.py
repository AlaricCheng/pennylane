# Copyright 2018-2020 Xanadu Quantum Technologies Inc.

# Licensed under the Apache License, Version 2.0 (the "License");
# you may not use this file except in compliance with the License.
# You may obtain a copy of the License at

#     http://www.apache.org/licenses/LICENSE-2.0

# Unless required by applicable law or agreed to in writing, software
# distributed under the License is distributed on an "AS IS" BASIS,
# WITHOUT WARRANTIES OR CONDITIONS OF ANY KIND, either express or implied.
# See the License for the specific language governing permissions and
# limitations under the License.
r"""
Contains the ``BasisStatePreparation`` template.
"""

import pennylane as qml
from pennylane.templates.decorator import template
from pennylane.templates.utils import check_no_variable, check_shape, get_shape
from pennylane.wires import Wires


@template
def BasisStatePreparation(basis_state, wires):
    r"""
    Prepares a basis state on the given wires using a sequence of Pauli X gates.

    .. warning::

        ``basis_state`` influences the circuit architecture and is therefore incompatible with
        gradient computations. Ensure that ``basis_state`` is not passed to the qnode by positional
        arguments.

    Args:
        basis_state (array): Input array of shape ``(N,)``, where N is the number of wires
            the state preparation acts on. ``N`` must be smaller or equal to the total
            number of wires of the device.
<<<<<<< HEAD
        wires (Sequence[int]): sequence of qubit indices that the template acts on. Also accepts
            :class:`pennylane.wires.Wires` objects.
=======
        wires (Iterable or Wires): Wires that the template acts on. Accepts an iterable of numbers or strings, or
            a Wires object.
>>>>>>> 3216a878

    Raises:
        ValueError: if inputs do not have the correct format
    """

    ######################
    # Input checks

    wires = Wires(wires)

    expected_shape = (len(wires),)
    check_shape(
        basis_state,
        expected_shape,
        msg=" 'basis_state' must be of shape {}; got {}."
        "".format(expected_shape, get_shape(basis_state)),
    )

    # basis_state cannot be trainable
    check_no_variable(
        basis_state,
        msg="'basis_state' cannot be differentiable; must be passed as a keyword argument "
        "to the quantum node",
    )

    # basis_state is guaranteed to be a list of binary values
    if any([b not in [0, 1] for b in basis_state]):
        raise ValueError(
            "'basis_state' must only contain values of 0 and 1; got {}".format(basis_state)
        )

    ######################

    wires = wires.tolist()  # TODO: remove when operator takes Wires object

    for wire, state in zip(wires, basis_state):
        if state == 1:
            qml.PauliX(wire)<|MERGE_RESOLUTION|>--- conflicted
+++ resolved
@@ -36,13 +36,8 @@
         basis_state (array): Input array of shape ``(N,)``, where N is the number of wires
             the state preparation acts on. ``N`` must be smaller or equal to the total
             number of wires of the device.
-<<<<<<< HEAD
-        wires (Sequence[int]): sequence of qubit indices that the template acts on. Also accepts
-            :class:`pennylane.wires.Wires` objects.
-=======
         wires (Iterable or Wires): Wires that the template acts on. Accepts an iterable of numbers or strings, or
             a Wires object.
->>>>>>> 3216a878
 
     Raises:
         ValueError: if inputs do not have the correct format
