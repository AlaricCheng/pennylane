# Release 0.16.0-dev (development release)

<h3>New features since last release</h3>

<<<<<<< HEAD
* Adds a decorator `@qml.qfunc_transform` to easily create a transformation
  that modifies the behaviour of a quantum function.
  [(#1315)](https://github.com/PennyLaneAI/pennylane/pull/1315)

  For example, consider the following transform, which replaces all
  `CRX` gates with a sequence of `RX`, `RY`, and `CZ` gates:

  ```python
  @qml.qfunc_transform
  def my_transform(tape, x, y):
      for op in tape.operations + tape.measurements:
          if op.name == "CRX":
              wires = op.wires
              param = op.parameters[0]
              qml.RX(x * param, wires=wires[1])
              qml.RY(y * qml.math.sqrt(param), wires=wires[1])
              qml.CZ(wires=[wires[1], wires[0]])
          else:
              op.queue()
  ```

  We can now apply this transform to any quantum function:

  ```python
  dev = qml.device("default.qubit", wires=2)

  def ansatz(x):
      qml.Hadamard(wires=0)
      qml.CRX(x, wires=[0, 1])

  @qml.qnode(dev)
  def circuit(param, transform_weights):
      qml.RX(0.1, wires=0)

      # apply the transform to the ansatz
      my_transform(*transform_weights)(ansatz)(param)

      return qml.expval(qml.PauliZ(1))
  ```

  We can print this QNode to show that the qfunc transform is taking place:

  ```pycon
  >>> x = np.array(0.5, requires_grad=True)
  >>> y = np.array([0.1, 0.2], requires_grad=True)
  >>> print(qml.draw(circuit)(x, y))
   0: ──RX(0.1)───H──────────╭Z──┤
   1: ──RX(0.05)──RY(0.141)──╰C──┤ ⟨Z⟩  
  ```

  Evaluating the QNode, as well as the derivative, with respect to the gate
  parameter *and* the transform weights:

  ```pycon
  >>> circuit(x, y)
  0.9887793925354269
  >>> qml.grad(circuit)(x, y)
  (array(-0.02485651), array([-0.02474011, -0.09954244]))
  ```
=======
* Added validation for noise channel parameters. Invalid noise parameters now
  raise a `ValueError`. [(#1357)](https://github.com/PennyLaneAI/pennylane/pull/1357)

* PennyLane now has a `fourier` module, which hosts a [growing library 
  of methods](https://pennylane.readthedocs.io/en/stable/code/qml_fourier.html) 
  that help with investigating the Fourier representation of functions 
  implemented by quantum circuits.
  [(#1160)](https://github.com/PennyLaneAI/pennylane/pull/1160)
  
  For example, one can plot distributions over Fourier series coefficients like 
  this one:
  
  <img src="https://pennylane.readthedocs.io/en/latest/_static/fourier.png" width=70%/>
>>>>>>> bb4e9737

* It is now possible [(1291)](https://github.com/PennyLaneAI/pennylane/pull/1291)
  to create custom Observables and corresponding devices
  whose return type can be an arbitrary object and QNodes using such Observable
  remain differentiable with qml.grad as long as the class of the returned
  object implements the operations of a field. See tests/tape/test_jacobian_tape.py
  for an example.

* PennyLane now has a ``kernels`` module.
  It provides basic functionalities for working with quantum kernels as well as
  post-processing methods to mitigate sampling errors and device noise:

```python
import pennylane as qml
from pennylane import numpy as np

num_wires = 6
wires = range(num_wires)

dev = qml.device('default.qubit', wires=num_wires)

@qml.qnode(dev)
def kernel_circuit(x1, x2):
    qml.templates.AngleEmbedding(x1, wires=wires)
    qml.adjoint(qml.templates.AngleEmbedding)(x2, wires=wires)
    return qml.probs(wires)

kernel = lambda x1, x2: kernel_circuit(x1, x2)[0]

# "Training feature vectors"
X_train = np.random.random((10, 6))
# Create symmetric square kernel matrix (for training)
K = qml.kernels.square_kernel_matrix(X_train, kernel)
# Add some (symmetric) Gaussian noise to the kernel matrix.
N = np.random.randn(10, 10)
K += (N + N.T) / 2

K1 = qml.kernels.displace_matrix(K)
K2 = qml.kernels.closest_psd_matrix(K)
K3 = qml.kernels.threshold_matrix(K)
K4 = qml.kernels.mitigate_depolarizing_noise(K, num_wires, method='single')
K5 = qml.kernels.mitigate_depolarizing_noise(K, num_wires, method='average')
K6 = qml.kernels.mitigate_depolarizing_noise(K, num_wires, method='split_channel')

# "Testing feature vectors"
X_test = np.random.random((5, 6))
# Compute kernel between test and training data.
K_test = qml.kernels.kernel_matrix(X_train, X_test, kernel)
```

* QNodes now display readable information when in interactive environments or when printed.
  [(#1359)](https://github.com/PennyLaneAI/pennylane/pull/1359).

* Added CPhase operation as an alias for ControlledPhaseShift operation
  [(#1319)](https://github.com/PennyLaneAI/pennylane/pull/1319).

* The `qml.Toffoli` operation now has a decomposition over elementary gates.
  [(#1320)](https://github.com/PennyLaneAI/pennylane/pull/1320)

* Added a new noise channel, `qml.ResetError`.
  [(#1321)](https://github.com/PennyLaneAI/pennylane/pull/1321).

* The `qml.SWAP`  operation now has a decomposition over elementary gates. [(#1329)](https://github.com/PennyLaneAI/pennylane/pull/1329)

* Added functionality for constructing and manipulating the Pauli group
  [(#1181)](https://github.com/PennyLaneAI/pennylane/pull/1181).
  The function `pennylane.grouping.pauli_group` provides a generator to
  easily loop over the group, or construct and store it in its entirety.
  For example, we can construct the 3-qubit Pauli group like so:

  ```pycon
  >>> from pennylane.grouping import pauli_group
  >>> pauli_group_1_qubit = list(pauli_group(1))
  >>> pauli_group_1_qubit
  [Identity(wires=[0]), PauliZ(wires=[0]), PauliX(wires=[0]), PauliY(wires=[0])]
  ```

  We can multiply together its members at the level of Pauli words
  using the `pauli_mult` and `pauli_multi_with_phase` functions.
  This can be done on arbitrarily-labeled wires as well, by defining a wire map.

  ```pycon
  >>> from pennylane.grouping import pauli_group, pauli_mult
  >>> wire_map = {'a' : 0, 'b' : 1, 'c' : 2}
  >>> pg = list(pauli_group(3, wire_map=wire_map))
  >>> pg[3]
  PauliZ(wires=['b']) @ PauliZ(wires=['c'])
  >>> pg[55]
  PauliY(wires=['a']) @ PauliY(wires=['b']) @ PauliZ(wires=['c'])
  >>> pauli_mult(pg[3], pg[55], wire_map=wire_map)
  PauliY(wires=['a']) @ PauliX(wires=['b'])
  ```

  Functions for conversion of Pauli observables to strings (and back),
  are included.

  ```pycon
  >>> from pennylane.grouping import pauli_word_to_string, string_to_pauli_word
  >>> pauli_word_to_string(pg[55], wire_map=wire_map)
  'YYZ'
  >>> string_to_pauli_word('ZXY', wire_map=wire_map)
  PauliZ(wires=['a']) @ PauliX(wires=['b']) @ PauliY(wires=['c'])
  ```

  Calculation of the matrix representation for arbitrary Paulis and wire maps is now
  also supported.

  ```pycon
  >>> from pennylane.grouping import pauli_word_to_matrix
  >>> wire_map = {'a' : 0, 'b' : 1}
  >>> pauli_word = qml.PauliZ('b')  # corresponds to Pauli 'IZ'
  >>> pauli_word_to_matrix(pauli_word, wire_map=wire_map)
  array([[ 1.,  0.,  0.,  0.],
         [ 0., -1.,  0., -0.],
         [ 0.,  0.,  1.,  0.],
         [ 0., -0.,  0., -1.]])
  ```

* Functionality to support solving the maximum-weighted cycle problem has been added to the `qaoa`
  module.
  [(#1207)](https://github.com/PennyLaneAI/pennylane/pull/1207)
  [(#1209)](https://github.com/PennyLaneAI/pennylane/pull/1209)
  [(#1251)](https://github.com/PennyLaneAI/pennylane/pull/1251)
  [(#1213)](https://github.com/PennyLaneAI/pennylane/pull/1213)
  [(#1220)](https://github.com/PennyLaneAI/pennylane/pull/1220)
  [(#1214)](https://github.com/PennyLaneAI/pennylane/pull/1214)
  [(#1283)](https://github.com/PennyLaneAI/pennylane/pull/1283)
  [(#1297)](https://github.com/PennyLaneAI/pennylane/pull/1297)

  The `max_weight_cycle` function returns the appropriate cost and mixer Hamiltonians:

  ```pycon
  >>> a = np.random.random((3, 3))
  >>> np.fill_diagonal(a, 0)
  >>> g = nx.DiGraph(a)  # create a random directed graph
  >>> cost, mixer, mapping = qml.qaoa.max_weight_cycle(g)
  >>> print(cost)
    (-0.9775906842165344) [Z2]
  + (-0.9027248603361988) [Z3]
  + (-0.8722207409852838) [Z0]
  + (-0.6426184210832898) [Z5]
  + (-0.2832594164291379) [Z1]
  + (-0.0778133996933755) [Z4]
  >>> print(mixer)
    (-0.25) [X0 Y1 Y5]
  + (-0.25) [X1 Y0 Y3]
  + (-0.25) [X2 Y3 Y4]
  + (-0.25) [X3 Y2 Y1]
  + (-0.25) [X4 Y5 Y2]
  + (-0.25) [X5 Y4 Y0]
  + (0.25) [X0 X1 X5]
  + (0.25) [Y0 Y1 X5]
  + (0.25) [Y0 X1 Y5]
  + (0.25) [X1 X0 X3]
  + (0.25) [Y1 Y0 X3]
  + (0.25) [Y1 X0 Y3]
  + (0.25) [X2 X3 X4]
  + (0.25) [Y2 Y3 X4]
  + (0.25) [Y2 X3 Y4]
  + (0.25) [X3 X2 X1]
  + (0.25) [Y3 Y2 X1]
  + (0.25) [Y3 X2 Y1]
  + (0.25) [X4 X5 X2]
  + (0.25) [Y4 Y5 X2]
  + (0.25) [Y4 X5 Y2]
  + (0.25) [X5 X4 X0]
  + (0.25) [Y5 Y4 X0]
  + (0.25) [Y5 X4 Y0]
  >>> mapping
  {0: (0, 1), 1: (0, 2), 2: (1, 0), 3: (1, 2), 4: (2, 0), 5: (2, 1)}
  ```
 Additional functionality can be found in the `qml.qaoa.cycle` module.

* Adds `QubitCarry` and `QubitSum` operations for basic arithmetic.
  [(#1169)](https://github.com/PennyLaneAI/pennylane/pull/1169)

  The following example adds two 1-bit numbers, returning a 2-bit answer:

  ```python
  dev = qml.device('default.qubit', wires = 4)
  a = 0
  b = 1

  @qml.qnode(dev)
  def circuit():
      qml.BasisState(np.array([a, b]), wires=[1, 2])
      qml.QubitCarry(wires=[0, 1, 2, 3])
      qml.CNOT(wires=[1, 2])
      qml.QubitSum(wires=[0, 1, 2])
      return qml.probs(wires=[3, 2])

  probs = circuit()
  bitstrings = tuple(itertools.product([0, 1], repeat = 2))
  indx = np.argwhere(probs == 1).flatten()[0]
  output = bitstrings[indx]
  ```

  ```pycon
  >>> print(output)
  (0, 1)
  ```

* PennyLane NumPy now includes the
  [random module's](https://numpy.org/doc/stable/reference/random/index.html#module-numpy.random)
  `Generator` objects, the recommended way of random number generation. This allows for
  random number generation using a local, rather than global seed.

```python
from pennylane import numpy as np

rng = np.random.default_rng()
random_mat1 = rng.random((3,2))
random_mat2 = rng.standard_normal(3, requires_grad=False)
```

* Ising ZZ gate functionality added.
  [(#1199)](https://github.com/PennyLaneAI/pennylane/pull/1199)

* The ISWAP operation has been added to the `default_qubit` device.
  [(#1298)](https://github.com/PennyLaneAI/pennylane/pull/1298)

* Ising XX gate functionality added. [(#1194)](https://github.com/PennyLaneAI/pennylane/pull/1194)

* Added Projector observable, which is available on all devices inheriting from the `QubitDevice` class.
  [(#1356)](https://github.com/PennyLaneAI/pennylane/pull/1356)

<h3>Improvements</h3>

* The `benchmark` module was deleted, since it was outdated and is superseded by
  the new separate [benchmark repository](https://github.com/PennyLaneAI/benchmark).
  [(#1343)](https://github.com/PennyLaneAI/pennylane/pull/1343)

*  A decomposition has been added for the `qml.CSWAP` operation.
  [(#1306)](https://github.com/PennyLaneAI/pennylane/issues/1306)

* The `qml.inv()` function is now deprecated with a warning to use the more general `qml.adjoint()`.
  [(#1325)](https://github.com/PennyLaneAI/pennylane/pull/1325)

* The `MultiControlledX` gate now has a decomposition defined. When controlling on three or more wires,
  an ancilla register of worker wires is required to support the decomposition.
  [(#1287)](https://github.com/PennyLaneAI/pennylane/pull/1287)

  ```python
  ctrl_wires = [f"c{i}" for i in range(5)]
  work_wires = [f"w{i}" for i in range(3)]
  target_wires = ["t0"]
  all_wires = ctrl_wires + work_wires + target_wires

  dev = qml.device("default.qubit", wires=all_wires)

  with qml.tape.QuantumTape() as tape:
      qml.MultiControlledX(control_wires=ctrl_wires, wires=target_wires, work_wires=work_wires)
  ```

  ```pycon
  >>> tape = tape.expand(depth=2)
  >>> print(tape.draw(wire_order=Wires(all_wires)))
   c0: ──────────────╭C──────────────────────╭C──────────┤
   c1: ──────────────├C──────────────────────├C──────────┤
   c2: ──────────╭C──│───╭C──────────────╭C──│───╭C──────┤
   c3: ──────╭C──│───│───│───╭C──────╭C──│───│───│───╭C──┤
   c4: ──╭C──│───│───│───│───│───╭C──│───│───│───│───│───┤
   w0: ──│───│───├C──╰X──├C──│───│───│───├C──╰X──├C──│───┤
   w1: ──│───├C──╰X──────╰X──├C──│───├C──╰X──────╰X──├C──┤
   w2: ──├C──╰X──────────────╰X──├C──╰X──────────────╰X──┤
   t0: ──╰X──────────────────────╰X──────────────────────┤
  ```

* The `qml.SingleExcitation` and `qml.DoubleExcitation` operations now
  have decompositions over elementary gates, and their gradient recipes
  have been updated to use the four-term parameter-shift rules.
  [(#1303)](https://github.com/PennyLaneAI/pennylane/pull/1303)

* The `qml.SingleExcitationPlus` and `qml.SingleExcitationMinus` operations now
  have decompositions over elementary gates.
  [(#1278)](https://github.com/PennyLaneAI/pennylane/pull/1278)

* The `Device` class now uses caching when mapping wires.
  [(#1270)](https://github.com/PennyLaneAI/pennylane/pull/1270)

* The `Wires` class now uses caching for computing its `hash`.
  [(#1270)](https://github.com/PennyLaneAI/pennylane/pull/1270)

* Added custom gate application for Toffoli in `default.qubit`.
  [(#1249)](https://github.com/PennyLaneAI/pennylane/pull/1249)

* The device test suite now provides test cases for checking gates by comparing
  expectation values.
  [(#1212)](https://github.com/PennyLaneAI/pennylane/pull/1212)

* PennyLane's test suite is now code-formatted using `black -l 100`.
  [(#1222)](https://github.com/PennyLaneAI/pennylane/pull/1222)

* Adds a `hamiltonian_expand` tape transform. This takes a tape ending in
  `qml.expval(H)`, where `H` is a Hamiltonian, and maps it to a collection
  of tapes which can be executed and passed into a post-processing function yielding
  the expectation value.
  [(#1142)](https://github.com/PennyLaneAI/pennylane/pull/1142)

  Example use:

  ```python
  H = qml.PauliZ(0) + 3 * qml.PauliZ(0) @ qml.PauliX(1)

  with qml.tape.QuantumTape() as tape:
      qml.Hadamard(wires=1)
      return qml.expval(H)

  tapes, fn = qml.transforms.hamiltonian_expand(tape)
  dev = qml.device("default.qubit", wires=3)
  res = dev.batch_execute(tapes)
  ```
  ```pycon
  >>> fn(res)
  4.0
  ```

* PennyLane's `qchem` package and tests are now code-formatted using `black -l 100`.
  [(#1311)](https://github.com/PennyLaneAI/pennylane/pull/1311)

<h3>Breaking changes</h3>

* Removes support for Python 3.6 and begin testing for Python 3.9.
  [(#1228)](https://github.com/XanaduAI/pennylane/pull/1228)

<h3>Bug fixes</h3>

* Fixes drawing QNodes that contain multiple measurements on a single wire.
  [(#1353)](https://github.com/PennyLaneAI/pennylane/pull/1353)

* Fixes drawing QNodes with no operations.
  [(#1354)](https://github.com/PennyLaneAI/pennylane/pull/1354)

* Fixes incorrect wires in the decomposition of the `ControlledPhaseShift` operation.
  [(#1338)](https://github.com/PennyLaneAI/pennylane/pull/1338)

* Fixed tests for the `Permute` operation that used a QNode and hence expanded
  tapes twice instead of once due to QNode tape expansion and an explicit tape
  expansion call.
  [(#1318)](https://github.com/PennyLaneAI/pennylane/pull/1318).

* Prevent Hamiltonians that share wires from being multiplied together.
  [(#1273)](https://github.com/PennyLaneAI/pennylane/pull/1273)

* Fixed a bug where the custom range sequences could not be passed
  to the `StronglyEntanglingLayers` template.
  [(#1332)](https://github.com/PennyLaneAI/pennylane/pull/1332)

<h3>Documentation</h3>

* Fix typo in the documentation of qml.templates.layers.StronglyEntanglingLayers 
  [(#1367)](https://github.com/PennyLaneAI/pennylane/pull/1367)

* Fixed typo on TensorFlow interface documentation [(#1312)](https://github.com/PennyLaneAI/pennylane/pull/1312)

* Fixed typos in the mathematical expressions in documentation of `qml.DoubleExcitation`.
  [(#1278)](https://github.com/PennyLaneAI/pennylane/pull/1278)

* Remove unsupported `None` option from the `qml.QNode` docstrings.
  [(#1271)](https://github.com/PennyLaneAI/pennylane/pull/1271)

* Updated the docstring of `qml.PolyXP` to reference the new location of internal
  usage. [(#1262)](https://github.com/PennyLaneAI/pennylane/pull/1262)

* Removes occurrences of the deprecated device argument ``analytic`` from the documentation.
  [(#1261)](https://github.com/PennyLaneAI/pennylane/pull/1261)

* Updated PyTorch and TensorFlow interface introductions.
  [(#1333)](https://github.com/PennyLaneAI/pennylane/pull/1333)

<h3>Contributors</h3>

This release contains contributions from (in alphabetical order):

Marius Aglitoiu, Vishnu Ajith, Thomas Bromley, Jack Ceroni, Miruna Daian, Olivia Di Matteo,
Tanya Garg, Christian Gogolin, Diego Guala, Anthony Hayes, Ryan Hill, Josh Izaac, Pavan Jayasinha, Ryan Levy, Nahum Sá, Maria Schuld,
Johannes Jakob Meyer, Brian Shi, Antal Száva, David Wierichs, Vincent Wong, Alberto Maldonado, Ashish Panigrahi.


# Release 0.15.1 (current release)

<h3>Bug fixes</h3>

* Fixes two bugs in the parameter-shift Hessian.
  [(#1260)](https://github.com/PennyLaneAI/pennylane/pull/1260)

  - Fixes a bug where having an unused parameter in the Autograd interface
    would result in an indexing error during backpropagation.

  - The parameter-shift Hessian only supports the two-term parameter-shift
    rule currently, so raises an error if asked to differentiate
    any unsupported gates (such as the controlled rotation gates).

* A bug which resulted in `qml.adjoint()` and `qml.inv()` failing to work with
  templates has been fixed.
  [(#1243)](https://github.com/PennyLaneAI/pennylane/pull/1243)

* Deprecation warning instances in PennyLane have been changed to `UserWarning`,
  to account for recent changes to how Python warnings are filtered in
  [PEP565](https://www.python.org/dev/peps/pep-0565/).
  [(#1211)](https://github.com/PennyLaneAI/pennylane/pull/1211)

<h3>Documentation</h3>

* Updated the order of the parameters to the `GaussianState` operation to match
  the way that the PennyLane-SF plugin uses them.
  [(#1255)](https://github.com/PennyLaneAI/pennylane/pull/1255)

<h3>Contributors</h3>

This release contains contributions from (in alphabetical order):

Thomas Bromley, Olivia Di Matteo, Diego Guala, Anthony Hayes, Ryan Hill,
Josh Izaac, Christina Lee, Maria Schuld, Antal Száva.

# Release 0.15.0

<h3>New features since last release</h3>

<h4>Better and more flexible shot control</h4>

* Adds a new optimizer `qml.ShotAdaptiveOptimizer`, a gradient-descent optimizer where
  the shot rate is adaptively calculated using the variances of the parameter-shift gradient.
  [(#1139)](https://github.com/PennyLaneAI/pennylane/pull/1139)

  By keeping a running average of the parameter-shift gradient and the *variance* of the
  parameter-shift gradient, this optimizer frugally distributes a shot budget across the partial
  derivatives of each parameter.

  In addition, if computing the expectation value of a Hamiltonian, weighted random sampling can be
  used to further distribute the shot budget across the local terms from which the Hamiltonian is
  constructed.

  This optimizer is based on both the [iCANS1](https://quantum-journal.org/papers/q-2020-05-11-263)
  and [Rosalin](https://arxiv.org/abs/2004.06252) shot-adaptive optimizers.

  Once constructed, the cost function can be passed directly to the optimizer's `step` method.  The
  attribute `opt.total_shots_used` can be used to track the number of shots per iteration.

  ```pycon
  >>> coeffs = [2, 4, -1, 5, 2]
  >>> obs = [
  ...   qml.PauliX(1),
  ...   qml.PauliZ(1),
  ...   qml.PauliX(0) @ qml.PauliX(1),
  ...   qml.PauliY(0) @ qml.PauliY(1),
  ...   qml.PauliZ(0) @ qml.PauliZ(1)
  ... ]
  >>> H = qml.Hamiltonian(coeffs, obs)
  >>> dev = qml.device("default.qubit", wires=2, shots=100)
  >>> cost = qml.ExpvalCost(qml.templates.StronglyEntanglingLayers, H, dev)
  >>> params = qml.init.strong_ent_layers_uniform(n_layers=2, n_wires=2)
  >>> opt = qml.ShotAdaptiveOptimizer(min_shots=10)
  >>> for i in range(5):
  ...    params = opt.step(cost, params)
  ...    print(f"Step {i}: cost = {cost(params):.2f}, shots_used = {opt.total_shots_used}")
  Step 0: cost = -5.68, shots_used = 240
  Step 1: cost = -2.98, shots_used = 336
  Step 2: cost = -4.97, shots_used = 624
  Step 3: cost = -5.53, shots_used = 1054
  Step 4: cost = -6.50, shots_used = 1798
  ```

* Batches of shots can now be specified as a list, allowing measurement statistics
  to be course-grained with a single QNode evaluation.
  [(#1103)](https://github.com/PennyLaneAI/pennylane/pull/1103)

  ```pycon
  >>> shots_list = [5, 10, 1000]
  >>> dev = qml.device("default.qubit", wires=2, shots=shots_list)
  ```

  When QNodes are executed on this device, a single execution of 1015 shots will be submitted.
  However, three sets of measurement statistics will be returned; using the first 5 shots,
  second set of 10 shots, and final 1000 shots, separately.

  For example, executing a circuit with two outputs will lead to a result of shape `(3, 2)`:

  ```pycon
  >>> @qml.qnode(dev)
  ... def circuit(x):
  ...     qml.RX(x, wires=0)
  ...     qml.CNOT(wires=[0, 1])
  ...     return qml.expval(qml.PauliZ(0) @ qml.PauliX(1)), qml.expval(qml.PauliZ(0))
  >>> circuit(0.5)
  [[0.33333333 1.        ]
   [0.2        1.        ]
   [0.012      0.868     ]]
  ```

  This output remains fully differentiable.

- The number of shots can now be specified on a per-call basis when evaluating a QNode.
  [(#1075)](https://github.com/PennyLaneAI/pennylane/pull/1075).

  For this, the qnode should be called with an additional `shots` keyword argument:

  ```pycon
  >>> dev = qml.device('default.qubit', wires=1, shots=10) # default is 10
  >>> @qml.qnode(dev)
  ... def circuit(a):
  ...     qml.RX(a, wires=0)
  ...     return qml.sample(qml.PauliZ(wires=0))
  >>> circuit(0.8)
  [ 1  1  1 -1 -1  1  1  1  1  1]
  >>> circuit(0.8, shots=3)
  [ 1  1  1]
  >>> circuit(0.8)
  [ 1  1  1 -1 -1  1  1  1  1  1]
  ```

<h4>New differentiable quantum transforms</h4>

A new module is available,
[qml.transforms](https://pennylane.rtfd.io/en/stable/code/qml_transforms.html),
which contains *differentiable quantum transforms*. These are functions that act
on QNodes, quantum functions, devices, and tapes, transforming them while remaining
fully differentiable.

* A new adjoint transform has been added.
  [(#1111)](https://github.com/PennyLaneAI/pennylane/pull/1111)
  [(#1135)](https://github.com/PennyLaneAI/pennylane/pull/1135)

  This new method allows users to apply the adjoint of an arbitrary sequence of operations.

  ```python
  def subroutine(wire):
      qml.RX(0.123, wires=wire)
      qml.RY(0.456, wires=wire)

  dev = qml.device('default.qubit', wires=1)
  @qml.qnode(dev)
  def circuit():
      subroutine(0)
      qml.adjoint(subroutine)(0)
      return qml.expval(qml.PauliZ(0))
  ```

  This creates the following circuit:

  ```pycon
  >>> print(qml.draw(circuit)())
  0: --RX(0.123)--RY(0.456)--RY(-0.456)--RX(-0.123)--| <Z>
  ```

  Directly applying to a gate also works as expected.

  ```python
  qml.adjoint(qml.RX)(0.123, wires=0) # applies RX(-0.123)
  ```

* A new transform `qml.ctrl` is now available that adds control wires to subroutines.
  [(#1157)](https://github.com/PennyLaneAI/pennylane/pull/1157)

  ```python
  def my_ansatz(params):
     qml.RX(params[0], wires=0)
     qml.RZ(params[1], wires=1)

  # Create a new operation that applies `my_ansatz`
  # controlled by the "2" wire.
  my_ansatz2 = qml.ctrl(my_ansatz, control=2)

  @qml.qnode(dev)
  def circuit(params):
      my_ansatz2(params)
      return qml.state()
  ```

  This is equivalent to:

  ```python
  @qml.qnode(...)
  def circuit(params):
      qml.CRX(params[0], wires=[2, 0])
      qml.CRZ(params[1], wires=[2, 1])
      return qml.state()
  ```

* The `qml.transforms.classical_jacobian` transform has been added.
  [(#1186)](https://github.com/PennyLaneAI/pennylane/pull/1186)

  This transform returns a function to extract the Jacobian matrix of the classical part of a
  QNode, allowing the classical dependence between the QNode arguments and the quantum gate
  arguments to be extracted.

  For example, given the following QNode:

  ```pycon
  >>> @qml.qnode(dev)
  ... def circuit(weights):
  ...     qml.RX(weights[0], wires=0)
  ...     qml.RY(weights[0], wires=1)
  ...     qml.RZ(weights[2] ** 2, wires=1)
  ...     return qml.expval(qml.PauliZ(0))
  ```

  We can use this transform to extract the relationship
  :math:`f: \mathbb{R}^n \rightarrow\mathbb{R}^m` between the input QNode
  arguments :math:`w` and the gate arguments :math:`g`, for
  a given value of the QNode arguments:

  ```pycon
  >>> cjac_fn = qml.transforms.classical_jacobian(circuit)
  >>> weights = np.array([1., 1., 1.], requires_grad=True)
  >>> cjac = cjac_fn(weights)
  >>> print(cjac)
  [[1. 0. 0.]
   [1. 0. 0.]
   [0. 0. 2.]]
  ```

  The returned Jacobian has rows corresponding to gate arguments, and columns corresponding to
  QNode arguments; that is, :math:`J_{ij} = \frac{\partial}{\partial g_i} f(w_j)`.

<h4>More operations and templates</h4>

* Added the `SingleExcitation` two-qubit operation, which is useful for quantum
  chemistry applications.
  [(#1121)](https://github.com/PennyLaneAI/pennylane/pull/1121)

  It can be used to perform an SO(2) rotation in the subspace
  spanned by the states :math:`|01\rangle` and :math:`|10\rangle`.
  For example, the following circuit performs the transformation
  :math:`|10\rangle \rightarrow \cos(\phi/2)|10\rangle - \sin(\phi/2)|01\rangle`:

  ```python
  dev = qml.device('default.qubit', wires=2)

  @qml.qnode(dev)
  def circuit(phi):
      qml.PauliX(wires=0)
      qml.SingleExcitation(phi, wires=[0, 1])
  ```

  The `SingleExcitation` operation supports analytic gradients on hardware
  using only four expectation value calculations, following results from
  [Kottmann et al.](https://arxiv.org/abs/2011.05938)

* Added the `DoubleExcitation` four-qubit operation, which is useful for quantum
  chemistry applications.
  [(#1123)](https://github.com/PennyLaneAI/pennylane/pull/1123)

  It can be used to perform an SO(2) rotation in the subspace
  spanned by the states :math:`|1100\rangle` and :math:`|0011\rangle`.
  For example, the following circuit performs the transformation
  :math:`|1100\rangle\rightarrow \cos(\phi/2)|1100\rangle - \sin(\phi/2)|0011\rangle`:

  ```python
  dev = qml.device('default.qubit', wires=2)

  @qml.qnode(dev)
  def circuit(phi):
      qml.PauliX(wires=0)
      qml.PauliX(wires=1)
      qml.DoubleExcitation(phi, wires=[0, 1, 2, 3])
  ```

  The `DoubleExcitation` operation supports analytic gradients on hardware using only
  four expectation value calculations, following results from
  [Kottmann et al.](https://arxiv.org/abs/2011.05938).

* Added the `QuantumMonteCarlo` template for performing quantum Monte Carlo estimation of an
  expectation value on simulator.
  [(#1130)](https://github.com/PennyLaneAI/pennylane/pull/1130)

  The following example shows how the expectation value of sine squared over a standard normal
  distribution can be approximated:

  ```python
  from scipy.stats import norm

  m = 5
  M = 2 ** m
  n = 10
  N = 2 ** n
  target_wires = range(m + 1)
  estimation_wires = range(m + 1, n + m + 1)

  xmax = np.pi  # bound to region [-pi, pi]
  xs = np.linspace(-xmax, xmax, M)

  probs = np.array([norm().pdf(x) for x in xs])
  probs /= np.sum(probs)

  func = lambda i: np.sin(xs[i]) ** 2

  dev = qml.device("default.qubit", wires=(n + m + 1))

  @qml.qnode(dev)
  def circuit():
      qml.templates.QuantumMonteCarlo(
          probs,
          func,
          target_wires=target_wires,
          estimation_wires=estimation_wires,
      )
      return qml.probs(estimation_wires)

  phase_estimated = np.argmax(circuit()[:int(N / 2)]) / N
  expectation_estimated = (1 - np.cos(np.pi * phase_estimated)) / 2
  ```

* Added the `QuantumPhaseEstimation` template for performing quantum phase estimation for an input
  unitary matrix.
  [(#1095)](https://github.com/PennyLaneAI/pennylane/pull/1095)

  Consider the matrix corresponding to a rotation from an `RX` gate:

  ```pycon
  >>> phase = 5
  >>> target_wires = [0]
  >>> unitary = qml.RX(phase, wires=0).matrix
  ```

  The ``phase`` parameter can be estimated using ``QuantumPhaseEstimation``. For example, using five
  phase-estimation qubits:

  ```python
  n_estimation_wires = 5
  estimation_wires = range(1, n_estimation_wires + 1)

  dev = qml.device("default.qubit", wires=n_estimation_wires + 1)

  @qml.qnode(dev)
  def circuit():
      # Start in the |+> eigenstate of the unitary
      qml.Hadamard(wires=target_wires)

      QuantumPhaseEstimation(
          unitary,
          target_wires=target_wires,
          estimation_wires=estimation_wires,
      )

      return qml.probs(estimation_wires)

  phase_estimated = np.argmax(circuit()) / 2 ** n_estimation_wires

  # Need to rescale phase due to convention of RX gate
  phase_estimated = 4 * np.pi * (1 - phase)
  ```

- Added the `ControlledPhaseShift` gate as well as the `QFT` operation for applying quantum Fourier
  transforms.
  [(#1064)](https://github.com/PennyLaneAI/pennylane/pull/1064)

  ```python
  @qml.qnode(dev)
  def circuit_qft(basis_state):
      qml.BasisState(basis_state, wires=range(3))
      qml.QFT(wires=range(3))
      return qml.state()
  ```

- Added the `ControlledQubitUnitary` operation. This
  enables implementation of multi-qubit gates with a variable number of
  control qubits. It is also possible to specify a different state for the
  control qubits using the `control_values` argument (also known as a
  mixed-polarity multi-controlled operation).
  [(#1069)](https://github.com/PennyLaneAI/pennylane/pull/1069)
  [(#1104)](https://github.com/PennyLaneAI/pennylane/pull/1104)

  For example, we can  create a multi-controlled T gate using:

  ```python
  T = qml.T._matrix()
  qml.ControlledQubitUnitary(T, control_wires=[0, 1, 3], wires=2, control_values="110")
  ```

  Here, the T gate will be applied to wire `2` if control wires `0` and `1` are in
  state `1`, and control wire `3` is in state `0`. If no value is passed to
  `control_values`, the gate will be applied if all control wires are in
  the `1` state.

- Added `MultiControlledX` for multi-controlled `NOT` gates.
  This is a special case of `ControlledQubitUnitary` that applies a
  Pauli X gate conditioned on the state of an arbitrary number of
  control qubits.
  [(#1104)](https://github.com/PennyLaneAI/pennylane/pull/1104)

<h4>Support for higher-order derivatives on hardware</h4>

* Computing second derivatives and Hessians of QNodes is now supported with
  the parameter-shift differentiation method, on all machine learning interfaces.
  [(#1130)](https://github.com/PennyLaneAI/pennylane/pull/1130)
  [(#1129)](https://github.com/PennyLaneAI/pennylane/pull/1129)
  [(#1110)](https://github.com/PennyLaneAI/pennylane/pull/1110)

  Hessians are computed using the parameter-shift rule, and can be
  evaluated on both hardware and simulator devices.

  ```python
  dev = qml.device('default.qubit', wires=1)

  @qml.qnode(dev, diff_method="parameter-shift")
  def circuit(p):
      qml.RY(p[0], wires=0)
      qml.RX(p[1], wires=0)
      return qml.expval(qml.PauliZ(0))

  x = np.array([1.0, 2.0], requires_grad=True)
  ```

  ```python
  >>> hessian_fn = qml.jacobian(qml.grad(circuit))
  >>> hessian_fn(x)
  [[0.2248451 0.7651474]
   [0.7651474 0.2248451]]
  ```

* Added the function `finite_diff()` to compute finite-difference
  approximations to the gradient and the second-order derivatives of
  arbitrary callable functions.
  [(#1090)](https://github.com/PennyLaneAI/pennylane/pull/1090)

  This is useful to compute the derivative of parametrized
  `pennylane.Hamiltonian` observables with respect to their parameters.

  For example, in quantum chemistry simulations it can be used to evaluate
  the derivatives of the electronic Hamiltonian with respect to the nuclear
  coordinates:

  ```pycon
  >>> def H(x):
  ...    return qml.qchem.molecular_hamiltonian(['H', 'H'], x)[0]
  >>> x = np.array([0., 0., -0.66140414, 0., 0., 0.66140414])
  >>> grad_fn = qml.finite_diff(H, N=1)
  >>> grad = grad_fn(x)
  >>> deriv2_fn = qml.finite_diff(H, N=2, idx=[0, 1])
  >>> deriv2_fn(x)
  ```

* The JAX interface now supports all devices, including hardware devices,
  via the parameter-shift differentiation method.
  [(#1076)](https://github.com/PennyLaneAI/pennylane/pull/1076)

  For example, using the JAX interface with Cirq:

  ```python
  dev = qml.device('cirq.simulator', wires=1)
  @qml.qnode(dev, interface="jax", diff_method="parameter-shift")
  def circuit(x):
      qml.RX(x[1], wires=0)
      qml.Rot(x[0], x[1], x[2], wires=0)
      return qml.expval(qml.PauliZ(0))
  weights = jnp.array([0.2, 0.5, 0.1])
  print(circuit(weights))
  ```

  Currently, when used with the parameter-shift differentiation method,
  only a single returned expectation value or variance is supported.
  Multiple expectations/variances, as well as probability and state returns,
  are not currently allowed.

<h3>Improvements</h3>

  ```python
  dev = qml.device("default.qubit", wires=2)

  inputstate = [np.sqrt(0.2), np.sqrt(0.3), np.sqrt(0.4), np.sqrt(0.1)]

  @qml.qnode(dev)
  def circuit():
      mottonen.MottonenStatePreparation(inputstate,wires=[0, 1])
      return qml.expval(qml.PauliZ(0))
  ```

  Previously returned:

  ```pycon
  >>> print(qml.draw(circuit)())
  0: ──RY(1.57)──╭C─────────────╭C──╭C──╭C──┤ ⟨Z⟩
  1: ──RY(1.35)──╰X──RY(0.422)──╰X──╰X──╰X──┤
  ```

  In this release, it now returns:

  ```pycon
  >>> print(qml.draw(circuit)())
  0: ──RY(1.57)──╭C─────────────╭C──┤ ⟨Z⟩
  1: ──RY(1.35)──╰X──RY(0.422)──╰X──┤
  ```

- The templates are now classes inheriting
  from `Operation`, and define the ansatz in their `expand()` method. This
  change does not affect the user interface.
  [(#1138)](https://github.com/PennyLaneAI/pennylane/pull/1138)
  [(#1156)](https://github.com/PennyLaneAI/pennylane/pull/1156)
  [(#1163)](https://github.com/PennyLaneAI/pennylane/pull/1163)
  [(#1192)](https://github.com/PennyLaneAI/pennylane/pull/1192)

  For convenience, some templates have a new method that returns the expected
  shape of the trainable parameter tensor, which can be used to create
  random tensors.

  ```python
  shape = qml.templates.BasicEntanglerLayers.shape(n_layers=2, n_wires=4)
  weights = np.random.random(shape)
  qml.templates.BasicEntanglerLayers(weights, wires=range(4))
  ```

- `QubitUnitary` now validates to ensure the input matrix is two dimensional.
  [(#1128)](https://github.com/PennyLaneAI/pennylane/pull/1128)

* Most layers in Pytorch or Keras accept arbitrary dimension inputs, where each dimension barring
  the last (in the case where the actual weight function of the layer operates on one-dimensional
  vectors) is broadcast over. This is now also supported by KerasLayer and TorchLayer.
  [(#1062)](https://github.com/PennyLaneAI/pennylane/pull/1062).

  Example use:

  ```python
  dev = qml.device("default.qubit", wires=4)
  x = tf.ones((5, 4, 4))

  @qml.qnode(dev)
  def layer(weights, inputs):
      qml.templates.AngleEmbedding(inputs, wires=range(4))
      qml.templates.StronglyEntanglingLayers(weights, wires=range(4))
      return [qml.expval(qml.PauliZ(i)) for i in range(4)]

  qlayer = qml.qnn.KerasLayer(layer, {"weights": (4, 4, 3)}, output_dim=4)
  out = qlayer(x)
  ```

  The output tensor has the following shape:
  ```pycon
  >>> out.shape
  (5, 4, 4)
  ```

* If only one argument to the function `qml.grad` has the `requires_grad` attribute
  set to True, then the returned gradient will be a NumPy array, rather than a
  tuple of length 1.
  [(#1067)](https://github.com/PennyLaneAI/pennylane/pull/1067)
  [(#1081)](https://github.com/PennyLaneAI/pennylane/pull/1081)

* An improvement has been made to how `QubitDevice` generates and post-processess samples,
  allowing QNode measurement statistics to work on devices with more than 32 qubits.
  [(#1088)](https://github.com/PennyLaneAI/pennylane/pull/1088)

* Due to the addition of `density_matrix()` as a return type from a QNode, tuples are now supported
  by the `output_dim` parameter in `qnn.KerasLayer`.
  [(#1070)](https://github.com/PennyLaneAI/pennylane/pull/1070)

* Two new utility methods are provided for working with quantum tapes.
  [(#1175)](https://github.com/PennyLaneAI/pennylane/pull/1175)

  - `qml.tape.get_active_tape()` gets the currently recording tape.

  - `tape.stop_recording()` is a context manager that temporarily
    stops the currently recording tape from recording additional
    tapes or quantum operations.

  For example:

  ```pycon
  >>> with qml.tape.QuantumTape():
  ...     qml.RX(0, wires=0)
  ...     current_tape = qml.tape.get_active_tape()
  ...     with current_tape.stop_recording():
  ...         qml.RY(1.0, wires=1)
  ...     qml.RZ(2, wires=1)
  >>> current_tape.operations
  [RX(0, wires=[0]), RZ(2, wires=[1])]
  ```

* When printing `qml.Hamiltonian` objects, the terms are sorted by number of wires followed by coefficients.
  [(#981)](https://github.com/PennyLaneAI/pennylane/pull/981)

* Adds `qml.math.conj` to the PennyLane math module.
  [(#1143)](https://github.com/PennyLaneAI/pennylane/pull/1143)

  This new method will do elementwise conjugation to the given tensor-like object,
  correctly dispatching to the required tensor-manipulation framework
  to preserve differentiability.

  ```python
  >>> a = np.array([1.0 + 2.0j])
  >>> qml.math.conj(a)
  array([1.0 - 2.0j])
  ```

* The four-term parameter-shift rule, as used by the controlled rotation operations,
  has been updated to use coefficients that minimize the variance as per
  https://arxiv.org/abs/2104.05695.
  [(#1206)](https://github.com/PennyLaneAI/pennylane/pull/1206)

* A new transform `qml.transforms.invisible` has been added, to make it easier
  to transform QNodes.
  [(#1175)](https://github.com/PennyLaneAI/pennylane/pull/1175)

<h3>Breaking changes</h3>

* Devices do not have an `analytic` argument or attribute anymore.
  Instead, `shots` is the source of truth for whether a simulator
  estimates return values from a finite number of shots, or whether
  it returns analytic results (`shots=None`).
  [(#1079)](https://github.com/PennyLaneAI/pennylane/pull/1079)
  [(#1196)](https://github.com/PennyLaneAI/pennylane/pull/1196)

  ```python
  dev_analytic = qml.device('default.qubit', wires=1, shots=None)
  dev_finite_shots = qml.device('default.qubit', wires=1, shots=1000)

  def circuit():
      qml.Hadamard(wires=0)
      return qml.expval(qml.PauliZ(wires=0))

  circuit_analytic = qml.QNode(circuit, dev_analytic)
  circuit_finite_shots = qml.QNode(circuit, dev_finite_shots)
  ```

  Devices with `shots=None` return deterministic, exact results:

  ```pycon
  >>> circuit_analytic()
  0.0
  >>> circuit_analytic()
  0.0
  ```
  Devices with `shots > 0` return stochastic results estimated from
  samples in each run:

  ```pycon
  >>> circuit_finite_shots()
  -0.062
  >>> circuit_finite_shots()
  0.034
  ```

  The `qml.sample()` measurement can only be used on devices on which the number
  of shots is set explicitly.

* If creating a QNode from a quantum function with an argument named `shots`,
  a `UserWarning` is raised, warning the user that this is a reserved
  argument to change the number of shots on a per-call basis.
  [(#1075)](https://github.com/PennyLaneAI/pennylane/pull/1075)

* For devices inheriting from `QubitDevice`, the methods `expval`, `var`, `sample`
  accept two new keyword arguments --- `shot_range` and `bin_size`.
  [(#1103)](https://github.com/PennyLaneAI/pennylane/pull/1103)

  These new arguments allow for the statistics to be performed on only a subset of device samples.
  This finer level of control is accessible from the main UI by instantiating a device with a batch
  of shots.

  For example, consider the following device:

  ```pycon
  >>> dev = qml.device("my_device", shots=[5, (10, 3), 100])
  ```

  This device will execute QNodes using 135 shots, however
  measurement statistics will be **course grained** across these 135
  shots:

  * All measurement statistics will first be computed using the
    first 5 shots --- that is, `shots_range=[0, 5]`, `bin_size=5`.

  * Next, the tuple `(10, 3)` indicates 10 shots, repeated 3 times. This will use
    `shot_range=[5, 35]`, performing the expectation value in bins of size 10
    (`bin_size=10`).

  * Finally, we repeat the measurement statistics for the final 100 shots,
    `shot_range=[35, 135]`, `bin_size=100`.


* The old PennyLane core has been removed, including the following modules:
  [(#1100)](https://github.com/PennyLaneAI/pennylane/pull/1100)

  - `pennylane.variables`
  - `pennylane.qnodes`

  As part of this change, the location of the new core within the Python
  module has been moved:

  - Moves `pennylane.tape.interfaces` → `pennylane.interfaces`
  - Merges `pennylane.CircuitGraph` and `pennylane.TapeCircuitGraph`  → `pennylane.CircuitGraph`
  - Merges `pennylane.OperationRecorder` and `pennylane.TapeOperationRecorder`  →
  - `pennylane.tape.operation_recorder`
  - Merges `pennylane.measure` and `pennylane.tape.measure` → `pennylane.measure`
  - Merges `pennylane.operation` and `pennylane.tape.operation` → `pennylane.operation`
  - Merges `pennylane._queuing` and `pennylane.tape.queuing` → `pennylane.queuing`

  This has no affect on import location.

  In addition,

  - All tape-mode functions have been removed (`qml.enable_tape()`, `qml.tape_mode_active()`),
  - All tape fixtures have been deleted,
  - Tests specifically for non-tape mode have been deleted.

* The device test suite no longer accepts the `analytic` keyword.
  [(#1216)](https://github.com/PennyLaneAI/pennylane/pull/1216)

<h3>Bug fixes</h3>

* Fixes a bug where using the circuit drawer with a `ControlledQubitUnitary`
  operation raised an error.
  [(#1174)](https://github.com/PennyLaneAI/pennylane/pull/1174)

* Fixes a bug and a test where the ``QuantumTape.is_sampled`` attribute was not
  being updated.
  [(#1126)](https://github.com/PennyLaneAI/pennylane/pull/1126)

* Fixes a bug where `BasisEmbedding` would not accept inputs whose bits are all ones
  or all zeros.
  [(#1114)](https://github.com/PennyLaneAI/pennylane/pull/1114)

* The `ExpvalCost` class raises an error if instantiated
  with non-expectation measurement statistics.
  [(#1106)](https://github.com/PennyLaneAI/pennylane/pull/1106)

* Fixes a bug where decompositions would reset the differentiation method
  of a QNode.
  [(#1117)](https://github.com/PennyLaneAI/pennylane/pull/1117)

* Fixes a bug where the second-order CV parameter-shift rule would error
  if attempting to compute the gradient of a QNode with more than one
  second-order observable.
  [(#1197)](https://github.com/PennyLaneAI/pennylane/pull/1197)

* Fixes a bug where repeated Torch interface applications after expansion caused an error.
  [(#1223)](https://github.com/PennyLaneAI/pennylane/pull/1223)

* Sampling works correctly with batches of shots specified as a list.
  [(#1232)](https://github.com/PennyLaneAI/pennylane/pull/1232)

<h3>Documentation</h3>

- Updated the diagram used in the Architectural overview page of the
  Development guide such that it doesn't mention Variables.
  [(#1235)](https://github.com/PennyLaneAI/pennylane/pull/1235)

- Typos addressed in templates documentation.
  [(#1094)](https://github.com/PennyLaneAI/pennylane/pull/1094)

- Upgraded the documentation to use Sphinx 3.5.3 and the new m2r2 package.
  [(#1186)](https://github.com/PennyLaneAI/pennylane/pull/1186)

- Added `flaky` as dependency for running tests in the documentation.
  [(#1113)](https://github.com/PennyLaneAI/pennylane/pull/1113)

<h3>Contributors</h3>

This release contains contributions from (in alphabetical order):

Shahnawaz Ahmed, Juan Miguel Arrazola, Thomas Bromley, Olivia Di Matteo, Alain Delgado Gran, Kyle
Godbey, Diego Guala, Theodor Isacsson, Josh Izaac, Soran Jahangiri, Nathan Killoran, Christina Lee,
Daniel Polatajko, Chase Roberts, Sankalp Sanand, Pritish Sehzpaul, Maria Schuld, Antal Száva, David Wierichs.


# Release 0.14.1

<h3>Bug fixes</h3>

* Fixes a testing bug where tests that required JAX would fail if JAX was not installed.
  The tests will now instead be skipped if JAX can not be imported.
  [(#1066)](https://github.com/PennyLaneAI/pennylane/pull/1066)

* Fixes a bug where inverse operations could not be differentiated
  using backpropagation on `default.qubit`.
  [(#1072)](https://github.com/PennyLaneAI/pennylane/pull/1072)

* The QNode has a new keyword argument, `max_expansion`, that determines the maximum number of times
  the internal circuit should be expanded when executed on a device. In addition, the default number
  of max expansions has been increased from 2 to 10, allowing devices that require more than two
  operator decompositions to be supported.
  [(#1074)](https://github.com/PennyLaneAI/pennylane/pull/1074)

* Fixes a bug where `Hamiltonian` objects created with non-list arguments raised an error for
  arithmetic operations. [(#1082)](https://github.com/PennyLaneAI/pennylane/pull/1082)

* Fixes a bug where `Hamiltonian` objects with no coefficients or operations would return a faulty
  result when used with `ExpvalCost`. [(#1082)](https://github.com/PennyLaneAI/pennylane/pull/1082)

<h3>Documentation</h3>

* Updates mentions of `generate_hamiltonian` to `molecular_hamiltonian` in the
  docstrings of the `ExpvalCost` and `Hamiltonian` classes.
  [(#1077)](https://github.com/PennyLaneAI/pennylane/pull/1077)

<h3>Contributors</h3>

This release contains contributions from (in alphabetical order):

Thomas Bromley, Josh Izaac, Antal Száva.



# Release 0.14.0

<h3>New features since last release</h3>

<h4>Perform quantum machine learning with JAX</h4>

* QNodes created with `default.qubit` now support a JAX interface, allowing JAX to be used
  to create, differentiate, and optimize hybrid quantum-classical models.
  [(#947)](https://github.com/PennyLaneAI/pennylane/pull/947)

  This is supported internally via a new `default.qubit.jax` device. This device runs end to end in
  JAX, meaning that it supports all of the awesome JAX transformations (`jax.vmap`, `jax.jit`,
  `jax.hessian`, etc).

  Here is an example of how to use the new JAX interface:

  ```python
  dev = qml.device("default.qubit", wires=1)
  @qml.qnode(dev, interface="jax", diff_method="backprop")
  def circuit(x):
      qml.RX(x[1], wires=0)
      qml.Rot(x[0], x[1], x[2], wires=0)
      return qml.expval(qml.PauliZ(0))

  weights = jnp.array([0.2, 0.5, 0.1])
  grad_fn = jax.grad(circuit)
  print(grad_fn(weights))
  ```

  Currently, only `diff_method="backprop"` is supported, with plans to support more in the future.

<h4>New, faster, quantum gradient methods</h4>

* A new differentiation method has been added for use with simulators. The `"adjoint"`
  method operates after a forward pass by iteratively applying inverse gates to scan backwards
  through the circuit.
  [(#1032)](https://github.com/PennyLaneAI/pennylane/pull/1032)

  This method is similar to the reversible method, but has a lower time
  overhead and a similar memory overhead. It follows the approach provided by
  [Jones and Gacon](https://arxiv.org/abs/2009.02823). This method is only compatible with certain
  statevector-based devices such as `default.qubit`.

  Example use:

  ```python
  import pennylane as qml

  wires = 1
  device = qml.device("default.qubit", wires=wires)

  @qml.qnode(device, diff_method="adjoint")
  def f(params):
      qml.RX(0.1, wires=0)
      qml.Rot(*params, wires=0)
      qml.RX(-0.3, wires=0)
      return qml.expval(qml.PauliZ(0))

  params = [0.1, 0.2, 0.3]
  qml.grad(f)(params)
  ```

* The default logic for choosing the 'best' differentiation method has been altered
  to improve performance.
  [(#1008)](https://github.com/PennyLaneAI/pennylane/pull/1008)

  - If the quantum device provides its own gradient, this is now the preferred
    differentiation method.

  - If the quantum device natively supports classical
    backpropagation, this is now preferred over the parameter-shift rule.

    This will lead to marked speed improvement during optimization when using
    `default.qubit`, with a sight penalty on the forward-pass evaluation.

  More details are available below in the 'Improvements' section for plugin developers.

* PennyLane now supports analytical quantum gradients for noisy channels, in addition to its
  existing support for unitary operations. The noisy channels `BitFlip`, `PhaseFlip`, and
  `DepolarizingChannel` all support analytic gradients out of the box.
  [(#968)](https://github.com/PennyLaneAI/pennylane/pull/968)

* A method has been added for calculating the Hessian of quantum circuits using the second-order
  parameter shift formula.
  [(#961)](https://github.com/PennyLaneAI/pennylane/pull/961)

  The following example shows the calculation of the Hessian:

  ```python
  n_wires = 5
  weights = [2.73943676, 0.16289932, 3.4536312, 2.73521126, 2.6412488]

  dev = qml.device("default.qubit", wires=n_wires)

  with qml.tape.QubitParamShiftTape() as tape:
      for i in range(n_wires):
          qml.RX(weights[i], wires=i)

      qml.CNOT(wires=[0, 1])
      qml.CNOT(wires=[2, 1])
      qml.CNOT(wires=[3, 1])
      qml.CNOT(wires=[4, 3])

      qml.expval(qml.PauliZ(1))

  print(tape.hessian(dev))
  ```

  The Hessian is not yet supported via classical machine learning interfaces, but will
  be added in a future release.

<h4>More operations and templates</h4>

* Two new error channels, `BitFlip` and `PhaseFlip` have been added.
  [(#954)](https://github.com/PennyLaneAI/pennylane/pull/954)

  They can be used in the same manner as existing error channels:

  ```python
  dev = qml.device("default.mixed", wires=2)

  @qml.qnode(dev)
  def circuit():
      qml.RX(0.3, wires=0)
      qml.RY(0.5, wires=1)
      qml.BitFlip(0.01, wires=0)
      qml.PhaseFlip(0.01, wires=1)
      return qml.expval(qml.PauliZ(0))
  ```

* Apply permutations to wires using the `Permute` subroutine.
  [(#952)](https://github.com/PennyLaneAI/pennylane/pull/952)

  ```python
  import pennylane as qml
  dev = qml.device('default.qubit', wires=5)

  @qml.qnode(dev)
  def apply_perm():
      # Send contents of wire 4 to wire 0, of wire 2 to wire 1, etc.
      qml.templates.Permute([4, 2, 0, 1, 3], wires=dev.wires)
      return qml.expval(qml.PauliZ(0))
  ```

<h4>QNode transformations</h4>

* The `qml.metric_tensor` function transforms a QNode to produce the Fubini-Study
  metric tensor with full autodifferentiation support---even on hardware.
  [(#1014)](https://github.com/PennyLaneAI/pennylane/pull/1014)

  Consider the following QNode:

  ```python
  dev = qml.device("default.qubit", wires=3)

  @qml.qnode(dev, interface="autograd")
  def circuit(weights):
      # layer 1
      qml.RX(weights[0, 0], wires=0)
      qml.RX(weights[0, 1], wires=1)

      qml.CNOT(wires=[0, 1])
      qml.CNOT(wires=[1, 2])

      # layer 2
      qml.RZ(weights[1, 0], wires=0)
      qml.RZ(weights[1, 1], wires=2)

      qml.CNOT(wires=[0, 1])
      qml.CNOT(wires=[1, 2])
      return qml.expval(qml.PauliZ(0) @ qml.PauliZ(1)), qml.expval(qml.PauliY(2))
  ```

  We can use the `metric_tensor` function to generate a new function, that returns the
  metric tensor of this QNode:

  ```pycon
  >>> met_fn = qml.metric_tensor(circuit)
  >>> weights = np.array([[0.1, 0.2, 0.3], [0.4, 0.5, 0.6]], requires_grad=True)
  >>> met_fn(weights)
  tensor([[0.25  , 0.    , 0.    , 0.    ],
          [0.    , 0.25  , 0.    , 0.    ],
          [0.    , 0.    , 0.0025, 0.0024],
          [0.    , 0.    , 0.0024, 0.0123]], requires_grad=True)
  ```

  The returned metric tensor is also fully differentiable, in all interfaces.
  For example, differentiating the `(3, 2)` element:

  ```pycon
  >>> grad_fn = qml.grad(lambda x: met_fn(x)[3, 2])
  >>> grad_fn(weights)
  array([[ 0.04867729, -0.00049502,  0.        ],
         [ 0.        ,  0.        ,  0.        ]])
  ```

  Differentiation is also supported using Torch, Jax, and TensorFlow.

* Adds the new function `qml.math.cov_matrix()`. This function accepts a list of commuting
  observables, and the probability distribution in the shared observable eigenbasis after the
  application of an ansatz. It uses these to construct the covariance matrix in a *framework
  independent* manner, such that the output covariance matrix is autodifferentiable.
  [(#1012)](https://github.com/PennyLaneAI/pennylane/pull/1012)

  For example, consider the following ansatz and observable list:

  ```python3
  obs_list = [qml.PauliX(0) @ qml.PauliZ(1), qml.PauliY(2)]
  ansatz = qml.templates.StronglyEntanglingLayers
  ```

  We can construct a QNode to output the probability distribution in the shared eigenbasis of the
  observables:

  ```python
  dev = qml.device("default.qubit", wires=3)

  @qml.qnode(dev, interface="autograd")
  def circuit(weights):
      ansatz(weights, wires=[0, 1, 2])
      # rotate into the basis of the observables
      for o in obs_list:
          o.diagonalizing_gates()
      return qml.probs(wires=[0, 1, 2])
  ```

  We can now compute the covariance matrix:

  ```pycon
  >>> weights = qml.init.strong_ent_layers_normal(n_layers=2, n_wires=3)
  >>> cov = qml.math.cov_matrix(circuit(weights), obs_list)
  >>> cov
  array([[0.98707611, 0.03665537],
         [0.03665537, 0.99998377]])
  ```

  Autodifferentiation is fully supported using all interfaces:

  ```pycon
  >>> cost_fn = lambda weights: qml.math.cov_matrix(circuit(weights), obs_list)[0, 1]
  >>> qml.grad(cost_fn)(weights)[0]
  array([[[ 4.94240914e-17, -2.33786398e-01, -1.54193959e-01],
          [-3.05414996e-17,  8.40072236e-04,  5.57884080e-04],
          [ 3.01859411e-17,  8.60411436e-03,  6.15745204e-04]],

         [[ 6.80309533e-04, -1.23162742e-03,  1.08729813e-03],
          [-1.53863193e-01, -1.38700657e-02, -1.36243323e-01],
          [-1.54665054e-01, -1.89018172e-02, -1.56415558e-01]]])
  ```

* A new  `qml.draw` function is available, allowing QNodes to be easily
  drawn without execution by providing example input.
  [(#962)](https://github.com/PennyLaneAI/pennylane/pull/962)

  ```python
  @qml.qnode(dev)
  def circuit(a, w):
      qml.Hadamard(0)
      qml.CRX(a, wires=[0, 1])
      qml.Rot(*w, wires=[1])
      qml.CRX(-a, wires=[0, 1])
      return qml.expval(qml.PauliZ(0) @ qml.PauliZ(1))
  ```

  The QNode circuit structure may depend on the input arguments;
  this is taken into account by passing example QNode arguments
  to the `qml.draw()` drawing function:

  ```pycon
  >>> drawer = qml.draw(circuit)
  >>> result = drawer(a=2.3, w=[1.2, 3.2, 0.7])
  >>> print(result)
  0: ──H──╭C────────────────────────────╭C─────────╭┤ ⟨Z ⊗ Z⟩
  1: ─────╰RX(2.3)──Rot(1.2, 3.2, 0.7)──╰RX(-2.3)──╰┤ ⟨Z ⊗ Z⟩
  ```

<h4>A faster, leaner, and more flexible core</h4>

* The new core of PennyLane, rewritten from the ground up and developed over the last few release
  cycles, has achieved feature parity and has been made the new default in PennyLane v0.14. The old
  core has been marked as deprecated, and will be removed in an upcoming release.
  [(#1046)](https://github.com/PennyLaneAI/pennylane/pull/1046)
  [(#1040)](https://github.com/PennyLaneAI/pennylane/pull/1040)
  [(#1034)](https://github.com/PennyLaneAI/pennylane/pull/1034)
  [(#1035)](https://github.com/PennyLaneAI/pennylane/pull/1035)
  [(#1027)](https://github.com/PennyLaneAI/pennylane/pull/1027)
  [(#1026)](https://github.com/PennyLaneAI/pennylane/pull/1026)
  [(#1021)](https://github.com/PennyLaneAI/pennylane/pull/1021)
  [(#1054)](https://github.com/PennyLaneAI/pennylane/pull/1054)
  [(#1049)](https://github.com/PennyLaneAI/pennylane/pull/1049)

  While high-level PennyLane code and tutorials remain unchanged, the new core
  provides several advantages and improvements:

  - **Faster and more optimized**: The new core provides various performance optimizations, reducing
    pre- and post-processing overhead, and reduces the number of quantum evaluations in certain
    cases.

  - **Support for in-QNode classical processing**: this allows for differentiable classical
    processing within the QNode.

    ```python
    dev = qml.device("default.qubit", wires=1)

    @qml.qnode(dev, interface="tf")
    def circuit(p):
        qml.RX(tf.sin(p[0])**2 + p[1], wires=0)
        return qml.expval(qml.PauliZ(0))
    ```

    The classical processing functions used within the QNode must match
    the QNode interface. Here, we use TensorFlow:

    ```pycon
    >>> params = tf.Variable([0.5, 0.1], dtype=tf.float64)
    >>> with tf.GradientTape() as tape:
    ...     res = circuit(params)
    >>> grad = tape.gradient(res, params)
    >>> print(res)
    tf.Tensor(0.9460913127754935, shape=(), dtype=float64)
    >>> print(grad)
    tf.Tensor([-0.27255248 -0.32390003], shape=(2,), dtype=float64)
    ```

    As a result of this change, quantum decompositions that require classical processing
    are fully supported and end-to-end differentiable in tape mode.

  - **No more Variable wrapping**: QNode arguments no longer become `Variable`
    objects within the QNode.

    ```python
    dev = qml.device("default.qubit", wires=1)

    @qml.qnode(dev)
    def circuit(x):
        print("Parameter value:", x)
        qml.RX(x, wires=0)
        return qml.expval(qml.PauliZ(0))
    ```

    Internal QNode parameters can be easily inspected, printed, and manipulated:

    ```pycon
    >>> circuit(0.5)
    Parameter value: 0.5
    tensor(0.87758256, requires_grad=True)
    ```

  - **Less restrictive QNode signatures**: There is no longer any restriction on the QNode signature; the QNode can be
    defined and called following the same rules as standard Python functions.

    For example, the following QNode uses positional, named, and variable
    keyword arguments:

    ```python
    x = torch.tensor(0.1, requires_grad=True)
    y = torch.tensor([0.2, 0.3], requires_grad=True)
    z = torch.tensor(0.4, requires_grad=True)

    @qml.qnode(dev, interface="torch")
    def circuit(p1, p2=y, **kwargs):
        qml.RX(p1, wires=0)
        qml.RY(p2[0] * p2[1], wires=0)
        qml.RX(kwargs["p3"], wires=0)
        return qml.var(qml.PauliZ(0))
    ```

    When we call the QNode, we may pass the arguments by name
    even if defined positionally; any argument not provided will
    use the default value.

    ```pycon
    >>> res = circuit(p1=x, p3=z)
    >>> print(res)
    tensor(0.2327, dtype=torch.float64, grad_fn=<SelectBackward>)
    >>> res.backward()
    >>> print(x.grad, y.grad, z.grad)
    tensor(0.8396) tensor([0.0289, 0.0193]) tensor(0.8387)
    ```

    This extends to the `qnn` module, where `KerasLayer` and `TorchLayer` modules
    can be created from QNodes with unrestricted signatures.

  - **Smarter measurements:** QNodes can now measure wires more than once, as
    long as all observables are commuting:

    ```python
    @qml.qnode(dev)
    def circuit(x):
        qml.RX(x, wires=0)
        return [
            qml.expval(qml.PauliZ(0)),
            qml.expval(qml.PauliZ(0) @ qml.PauliZ(1))
        ]
    ```

    Further, the `qml.ExpvalCost()` function allows for optimizing
    measurements to reduce the number of quantum evaluations required.

  With the new PennyLane core, there are a few small breaking changes, detailed
  below in the 'Breaking Changes' section.

<h3>Improvements</h3>

* The built-in PennyLane optimizers allow more flexible cost functions. The cost function passed to most optimizers
  may accept any combination of trainable arguments, non-trainable arguments, and keyword arguments.
  [(#959)](https://github.com/PennyLaneAI/pennylane/pull/959)
  [(#1053)](https://github.com/PennyLaneAI/pennylane/pull/1053)

  The full changes apply to:

  * `AdagradOptimizer`
  * `AdamOptimizer`
  * `GradientDescentOptimizer`
  * `MomentumOptimizer`
  * `NesterovMomentumOptimizer`
  * `RMSPropOptimizer`
  * `RotosolveOptimizer`

  The `requires_grad=False` property must mark any non-trainable constant argument.
  The `RotoselectOptimizer` allows passing only keyword arguments.

  Example use:

  ```python
  def cost(x, y, data, scale=1.0):
      return scale * (x[0]-data)**2 + scale * (y-data)**2

  x = np.array([1.], requires_grad=True)
  y = np.array([1.0])
  data = np.array([2.], requires_grad=False)

  opt = qml.GradientDescentOptimizer()

  # the optimizer step and step_and_cost methods can
  # now update multiple parameters at once
  x_new, y_new, data = opt.step(cost, x, y, data, scale=0.5)
  (x_new, y_new, data), value = opt.step_and_cost(cost, x, y, data, scale=0.5)

  # list and tuple unpacking is also supported
  params = (x, y, data)
  params = opt.step(cost, *params)
  ```

* The circuit drawer has been updated to support the inclusion of unused or inactive
  wires, by passing the `show_all_wires` argument.
  [(#1033)](https://github.com/PennyLaneAI/pennylane/pull/1033)

  ```python
  dev = qml.device('default.qubit', wires=[-1, "a", "q2", 0])

  @qml.qnode(dev)
  def circuit():
      qml.Hadamard(wires=-1)
      qml.CNOT(wires=[-1, "q2"])
      return qml.expval(qml.PauliX(wires="q2"))
  ```

  ```pycon
  >>> print(qml.draw(circuit, show_all_wires=True)())
  >>>
   -1: ──H──╭C──┤
    a: ─────│───┤
   q2: ─────╰X──┤ ⟨X⟩
    0: ─────────┤
  ```

* The logic for choosing the 'best' differentiation method has been altered
  to improve performance.
  [(#1008)](https://github.com/PennyLaneAI/pennylane/pull/1008)

  - If the device provides its own gradient, this is now the preferred
    differentiation method.

  - If a device provides additional interface-specific versions that natively support classical
    backpropagation, this is now preferred over the parameter-shift rule.

    Devices define additional interface-specific devices via their `capabilities()` dictionary. For
    example, `default.qubit` supports supplementary devices for TensorFlow, Autograd, and JAX:

    ```python
    {
      "passthru_devices": {
          "tf": "default.qubit.tf",
          "autograd": "default.qubit.autograd",
          "jax": "default.qubit.jax",
      },
    }
    ```

  As a result of this change, if the QNode `diff_method` is not explicitly provided,
  it is possible that the QNode will run on a *supplementary device* of the device that was
  specifically provided:

  ```python
  dev = qml.device("default.qubit", wires=2)
  qml.QNode(dev) # will default to backprop on default.qubit.autograd
  qml.QNode(dev, interface="tf") # will default to backprop on default.qubit.tf
  qml.QNode(dev, interface="jax") # will default to backprop on default.qubit.jax
  ```

* The `default.qubit` device has been updated so that internally it applies operations in a more
  functional style, i.e., by accepting an input state and returning an evolved state.
  [(#1025)](https://github.com/PennyLaneAI/pennylane/pull/1025)

* A new test series, `pennylane/devices/tests/test_compare_default_qubit.py`, has been added, allowing to test if
  a chosen device gives the same result as `default.qubit`.
  [(#897)](https://github.com/PennyLaneAI/pennylane/pull/897)

  Three tests are added:

  - `test_hermitian_expectation`,
  - `test_pauliz_expectation_analytic`, and
  - `test_random_circuit`.

* Adds the following agnostic tensor manipulation functions to the `qml.math` module: `abs`,
  `angle`, `arcsin`, `concatenate`, `dot`, `squeeze`, `sqrt`, `sum`, `take`, `where`. These functions are
  required to fully support end-to-end differentiable Mottonen and Amplitude embedding.
  [(#922)](https://github.com/PennyLaneAI/pennylane/pull/922)
  [(#1011)](https://github.com/PennyLaneAI/pennylane/pull/1011)

* The `qml.math` module now supports JAX.
  [(#985)](https://github.com/XanaduAI/software-docs/pull/274)

* Several improvements have been made to the `Wires` class to reduce overhead and simplify the logic
  of how wire labels are interpreted:
  [(#1019)](https://github.com/PennyLaneAI/pennylane/pull/1019)
  [(#1010)](https://github.com/PennyLaneAI/pennylane/pull/1010)
  [(#1005)](https://github.com/PennyLaneAI/pennylane/pull/1005)
  [(#983)](https://github.com/PennyLaneAI/pennylane/pull/983)
  [(#967)](https://github.com/PennyLaneAI/pennylane/pull/967)

  - If the input `wires` to a wires class instantiation `Wires(wires)` can be iterated over,
    its elements are interpreted as wire labels. Otherwise, `wires` is interpreted as a single wire label.
    The only exception to this are strings, which are always interpreted as a single
    wire label, so users can address wires with labels such as `"ancilla"`.

  - Any type can now be a wire label as long as it is hashable. The hash is used to establish
    the uniqueness of two labels.

  - Indexing wires objects now returns a label, instead of a new `Wires` object. For example:

    ```pycon
    >>> w = Wires([0, 1, 2])
    >>> w[1]
    >>> 1
    ```

  - The check for uniqueness of wires moved from `Wires` instantiation to
    the `qml.wires._process` function in order to reduce overhead from repeated
    creation of `Wires` instances.

  - Calls to the `Wires` class are substantially reduced, for example by avoiding to call
    Wires on Wires instances on `Operation` instantiation, and by using labels instead of
    `Wires` objects inside the default qubit device.

* Adds the `PauliRot` generator to the `qml.operation` module. This
  generator is required to construct the metric tensor.
  [(#963)](https://github.com/PennyLaneAI/pennylane/pull/963)

* The templates are modified to make use of the new `qml.math` module, for framework-agnostic
  tensor manipulation. This allows the template library to be differentiable
  in backpropagation mode (`diff_method="backprop"`).
  [(#873)](https://github.com/PennyLaneAI/pennylane/pull/873)

* The circuit drawer now allows for the wire order to be (optionally) modified:
  [(#992)](https://github.com/PennyLaneAI/pennylane/pull/992)

  ```pycon
  >>> dev = qml.device('default.qubit', wires=["a", -1, "q2"])
  >>> @qml.qnode(dev)
  ... def circuit():
  ...     qml.Hadamard(wires=-1)
  ...     qml.CNOT(wires=["a", "q2"])
  ...     qml.RX(0.2, wires="a")
  ...     return qml.expval(qml.PauliX(wires="q2"))
  ```

  Printing with default wire order of the device:

  ```pycon
  >>> print(circuit.draw())
    a: ─────╭C──RX(0.2)──┤
   -1: ──H──│────────────┤
   q2: ─────╰X───────────┤ ⟨X⟩
  ```

  Changing the wire order:

  ```pycon
  >>> print(circuit.draw(wire_order=["q2", "a", -1]))
   q2: ──╭X───────────┤ ⟨X⟩
    a: ──╰C──RX(0.2)──┤
   -1: ───H───────────┤
  ```

<h3>Breaking changes</h3>

* QNodes using the new PennyLane core will no longer accept ragged arrays as inputs.

* When using the new PennyLane core and the Autograd interface, non-differentiable data passed
  as a QNode argument or a gate must have the `requires_grad` property set to `False`:

  ```python
  @qml.qnode(dev)
  def circuit(weights, data):
      basis_state = np.array([1, 0, 1, 1], requires_grad=False)
      qml.BasisState(basis_state, wires=[0, 1, 2, 3])
      qml.templates.AmplitudeEmbedding(data, wires=[0, 1, 2, 3])
      qml.templates.BasicEntanglerLayers(weights, wires=[0, 1, 2, 3])
      return qml.probs(wires=0)

  data = np.array(data, requires_grad=False)
  weights = np.array(weights, requires_grad=True)
  circuit(weights, data)
  ```

<h3>Bug fixes</h3>

* Fixes an issue where if the constituent observables of a tensor product do not exist in the queue,
  an error is raised. With this fix, they are first queued before annotation occurs.
  [(#1038)](https://github.com/PennyLaneAI/pennylane/pull/1038)

* Fixes an issue with tape expansions where information about sampling
  (specifically the `is_sampled` tape attribute) was not preserved.
  [(#1027)](https://github.com/PennyLaneAI/pennylane/pull/1027)

* Tape expansion was not properly taking into devices that supported inverse operations,
  causing inverse operations to be unnecessarily decomposed. The QNode tape expansion logic, as well
  as the `Operation.expand()` method, has been modified to fix this.
  [(#956)](https://github.com/PennyLaneAI/pennylane/pull/956)

* Fixes an issue where the Autograd interface was not unwrapping non-differentiable
  PennyLane tensors, which can cause issues on some devices.
  [(#941)](https://github.com/PennyLaneAI/pennylane/pull/941)

* `qml.vqe.Hamiltonian` prints any observable with any number of strings.
  [(#987)](https://github.com/PennyLaneAI/pennylane/pull/987)

* Fixes a bug where parameter-shift differentiation would fail if the QNode
  contained a single probability output.
  [(#1007)](https://github.com/PennyLaneAI/pennylane/pull/1007)

* Fixes an issue when using trainable parameters that are lists/arrays with `tape.vjp`.
  [(#1042)](https://github.com/PennyLaneAI/pennylane/pull/1042)

* The `TensorN` observable is updated to support being copied without any parameters or wires passed.
  [(#1047)](https://github.com/PennyLaneAI/pennylane/pull/1047)

* Fixed deprecation warning when importing `Sequence` from `collections` instead of `collections.abc` in `vqe/vqe.py`.
  [(#1051)](https://github.com/PennyLaneAI/pennylane/pull/1051)

<h3>Contributors</h3>

This release contains contributions from (in alphabetical order):

Juan Miguel Arrazola, Thomas Bromley, Olivia Di Matteo, Theodor Isacsson, Josh Izaac, Christina Lee,
Alejandro Montanez, Steven Oud, Chase Roberts, Sankalp Sanand, Maria Schuld, Antal
Száva, David Wierichs, Jiahao Yao.

# Release 0.13.0

<h3>New features since last release</h3>

<h4>Automatically optimize the number of measurements</h4>

* QNodes in tape mode now support returning observables on the same wire whenever the observables are
  qubit-wise commuting Pauli words. Qubit-wise commuting observables can be evaluated with a
  *single* device run as they are diagonal in the same basis, via a shared set of single-qubit rotations.
  [(#882)](https://github.com/PennyLaneAI/pennylane/pull/882)

  The following example shows a single QNode returning the expectation values of
  the qubit-wise commuting Pauli words `XX` and `XI`:

  ```python
  qml.enable_tape()

  @qml.qnode(dev)
  def f(x):
      qml.Hadamard(wires=0)
      qml.Hadamard(wires=1)
      qml.CRot(0.1, 0.2, 0.3, wires=[1, 0])
      qml.RZ(x, wires=1)
      return qml.expval(qml.PauliX(0) @ qml.PauliX(1)), qml.expval(qml.PauliX(0))
  ```

  ```pycon
  >>> f(0.4)
  tensor([0.89431013, 0.9510565 ], requires_grad=True)
  ```

* The `ExpvalCost` class (previously `VQECost`) now provides observable optimization using the
  `optimize` argument, resulting in potentially fewer device executions.
  [(#902)](https://github.com/PennyLaneAI/pennylane/pull/902)

  This is achieved by separating the observables composing the Hamiltonian into qubit-wise
  commuting groups and evaluating those groups on a single QNode using functionality from the
  `qml.grouping` module:

  ```python
  qml.enable_tape()
  commuting_obs = [qml.PauliX(0), qml.PauliX(0) @ qml.PauliZ(1)]
  H = qml.vqe.Hamiltonian([1, 1], commuting_obs)

  dev = qml.device("default.qubit", wires=2)
  ansatz = qml.templates.StronglyEntanglingLayers

  cost_opt = qml.ExpvalCost(ansatz, H, dev, optimize=True)
  cost_no_opt = qml.ExpvalCost(ansatz, H, dev, optimize=False)

  params = qml.init.strong_ent_layers_uniform(3, 2)
  ```

  Grouping these commuting observables leads to fewer device executions:

  ```pycon
  >>> cost_opt(params)
  >>> ex_opt = dev.num_executions
  >>> cost_no_opt(params)
  >>> ex_no_opt = dev.num_executions - ex_opt
  >>> print("Number of executions:", ex_no_opt)
  Number of executions: 2
  >>> print("Number of executions (optimized):", ex_opt)
  Number of executions (optimized): 1
  ```

<h4>New quantum gradient features</h4>

* Compute the analytic gradient of quantum circuits in parallel on supported devices.
  [(#840)](https://github.com/PennyLaneAI/pennylane/pull/840)

  This release introduces support for batch execution of circuits, via a new device API method
  `Device.batch_execute()`. Devices that implement this new API support submitting a batch of
  circuits for *parallel* evaluation simultaneously, which can significantly reduce the computation time.

  Furthermore, if using tape mode and a compatible device, gradient computations will
  automatically make use of the new batch API---providing a speedup during optimization.

* Gradient recipes are now much more powerful, allowing for operations to define their gradient
  via an arbitrary linear combination of circuit evaluations.
  [(#909)](https://github.com/PennyLaneAI/pennylane/pull/909)
  [(#915)](https://github.com/PennyLaneAI/pennylane/pull/915)

  With this change, gradient recipes can now be of the form
  :math:`\frac{\partial}{\partial\phi_k}f(\phi_k) = \sum_{i} c_i f(a_i \phi_k + s_i )`,
  and are no longer restricted to two-term shifts with identical (but opposite in sign) shift values.

  As a result, PennyLane now supports native analytic quantum gradients for the
  controlled rotation operations `CRX`, `CRY`, `CRZ`, and `CRot`. This allows for parameter-shift
  analytic gradients on hardware, without decomposition.

  Note that this is a breaking change for developers; please see the *Breaking Changes* section
  for more details.

* The `qnn.KerasLayer` class now supports differentiating the QNode through classical
  backpropagation in tape mode.
  [(#869)](https://github.com/PennyLaneAI/pennylane/pull/869)

  ```python
  qml.enable_tape()

  dev = qml.device("default.qubit.tf", wires=2)

  @qml.qnode(dev, interface="tf", diff_method="backprop")
  def f(inputs, weights):
      qml.templates.AngleEmbedding(inputs, wires=range(2))
      qml.templates.StronglyEntanglingLayers(weights, wires=range(2))
      return [qml.expval(qml.PauliZ(i)) for i in range(2)]

  weight_shapes = {"weights": (3, 2, 3)}

  qlayer = qml.qnn.KerasLayer(f, weight_shapes, output_dim=2)

  inputs = tf.constant(np.random.random((4, 2)), dtype=tf.float32)

  with tf.GradientTape() as tape:
      out = qlayer(inputs)

  tape.jacobian(out, qlayer.trainable_weights)
  ```

<h4>New operations, templates, and measurements</h4>

* Adds the `qml.density_matrix` QNode return with partial trace capabilities.
  [(#878)](https://github.com/PennyLaneAI/pennylane/pull/878)

  The density matrix over the provided wires is returned, with all other subsystems traced out.
  `qml.density_matrix` currently works for both the `default.qubit` and `default.mixed` devices.

  ```python
  qml.enable_tape()
  dev = qml.device("default.qubit", wires=2)

  def circuit(x):
      qml.PauliY(wires=0)
      qml.Hadamard(wires=1)
      return qml.density_matrix(wires=[1])  # wire 0 is traced out
  ```

* Adds the square-root X gate `SX`. [(#871)](https://github.com/PennyLaneAI/pennylane/pull/871)

  ```python
  dev = qml.device("default.qubit", wires=1)

  @qml.qnode(dev)
  def circuit():
      qml.SX(wires=[0])
      return qml.expval(qml.PauliZ(wires=[0]))
  ```

* Two new hardware-efficient particle-conserving templates have been implemented
  to perform VQE-based quantum chemistry simulations. The new templates apply
  several layers of the particle-conserving entanglers proposed in Figs. 2a and 2b
  of Barkoutsos *et al*., [arXiv:1805.04340](https://arxiv.org/abs/1805.04340)
  [(#875)](https://github.com/PennyLaneAI/pennylane/pull/875)
  [(#876)](https://github.com/PennyLaneAI/pennylane/pull/876)

<h4>Estimate and track resources</h4>

* The `QuantumTape` class now contains basic resource estimation functionality. The method
  `tape.get_resources()` returns a dictionary with a list of the constituent operations and the
  number of times they appear in the circuit. Similarly, `tape.get_depth()` computes the circuit depth.
  [(#862)](https://github.com/PennyLaneAI/pennylane/pull/862)

  ```pycon
  >>> with qml.tape.QuantumTape() as tape:
  ...    qml.Hadamard(wires=0)
  ...    qml.RZ(0.26, wires=1)
  ...    qml.CNOT(wires=[1, 0])
  ...    qml.Rot(1.8, -2.7, 0.2, wires=0)
  ...    qml.Hadamard(wires=1)
  ...    qml.CNOT(wires=[0, 1])
  ...    qml.expval(qml.PauliZ(0) @ qml.PauliZ(1))
  >>> tape.get_resources()
  {'Hadamard': 2, 'RZ': 1, 'CNOT': 2, 'Rot': 1}
  >>> tape.get_depth()
  4
  ```

* The number of device executions over a QNode's lifetime can now be returned using `num_executions`.
  [(#853)](https://github.com/PennyLaneAI/pennylane/pull/853)

  ```pycon
  >>> dev = qml.device("default.qubit", wires=2)
  >>> @qml.qnode(dev)
  ... def circuit(x, y):
  ...    qml.RX(x, wires=[0])
  ...    qml.RY(y, wires=[1])
  ...    qml.CNOT(wires=[0, 1])
  ...    return qml.expval(qml.PauliZ(0) @ qml.PauliX(1))
  >>> for _ in range(10):
  ...    circuit(0.432, 0.12)
  >>> print(dev.num_executions)
  10
  ```

<h3>Improvements</h3>

* Support for tape mode has improved across PennyLane. The following features now work in tape mode:

  - QNode collections [(#863)](https://github.com/PennyLaneAI/pennylane/pull/863)

  - `qnn.ExpvalCost` [(#863)](https://github.com/PennyLaneAI/pennylane/pull/863)
    [(#911)](https://github.com/PennyLaneAI/pennylane/pull/911)

  - `qml.qnn.KerasLayer` [(#869)](https://github.com/PennyLaneAI/pennylane/pull/869)

  - `qml.qnn.TorchLayer` [(#865)](https://github.com/PennyLaneAI/pennylane/pull/865)

  - The `qml.qaoa` module [(#905)](https://github.com/PennyLaneAI/pennylane/pull/905)

* A new function, `qml.refresh_devices()`, has been added, allowing PennyLane to
  rescan installed PennyLane plugins and refresh the device list. In addition, the `qml.device`
  loader will attempt to refresh devices if the required plugin device cannot be found.
  This will result in an improved experience if installing PennyLane and plugins within
  a running Python session (for example, on Google Colab), and avoid the need to
  restart the kernel/runtime.
  [(#907)](https://github.com/PennyLaneAI/pennylane/pull/907)

* When using `grad_fn = qml.grad(cost)` to compute the gradient of a cost function with the Autograd
  interface, the value of the intermediate forward pass is now available via the `grad_fn.forward`
  property
  [(#914)](https://github.com/PennyLaneAI/pennylane/pull/914):

  ```python
  def cost_fn(x, y):
      return 2 * np.sin(x[0]) * np.exp(-x[1]) + x[0] ** 3 + np.cos(y)

  params = np.array([0.1, 0.5], requires_grad=True)
  data = np.array(0.65, requires_grad=False)
  grad_fn = qml.grad(cost_fn)

  grad_fn(params, data)  # perform backprop and evaluate the gradient
  grad_fn.forward  # the cost function value
  ```

* Gradient-based optimizers now have a `step_and_cost` method that returns
  both the next step as well as the objective (cost) function output.
  [(#916)](https://github.com/PennyLaneAI/pennylane/pull/916)

  ```pycon
  >>> opt = qml.GradientDescentOptimizer()
  >>> params, cost = opt.step_and_cost(cost_fn, params)
  ```

* PennyLane provides a new experimental module `qml.proc` which provides framework-agnostic processing
  functions for array and tensor manipulations.
  [(#886)](https://github.com/PennyLaneAI/pennylane/pull/886)

  Given the input tensor-like object, the call is
  dispatched to the corresponding array manipulation framework, allowing for end-to-end
  differentiation to be preserved.

  ```pycon
  >>> x = torch.tensor([1., 2.])
  >>> qml.proc.ones_like(x)
  tensor([1, 1])
  >>> y = tf.Variable([[0], [5]])
  >>> qml.proc.ones_like(y, dtype=np.complex128)
  <tf.Tensor: shape=(2, 1), dtype=complex128, numpy=
  array([[1.+0.j],
         [1.+0.j]])>
  ```

  Note that these functions are experimental, and only a subset of common functionality is
  supported. Furthermore, the names and behaviour of these functions may differ from similar
  functions in common frameworks; please refer to the function docstrings for more details.

* The gradient methods in tape mode now fully separate the quantum and classical processing. Rather
  than returning the evaluated gradients directly, they now return a tuple containing the required
  quantum and classical processing steps.
  [(#840)](https://github.com/PennyLaneAI/pennylane/pull/840)

  ```python
  def gradient_method(idx, param, **options):
      # generate the quantum tapes that must be computed
      # to determine the quantum gradient
      tapes = quantum_gradient_tapes(self)

      def processing_fn(results):
          # perform classical processing on the evaluated tapes
          # returning the evaluated quantum gradient
          return classical_processing(results)

      return tapes, processing_fn
  ```

  The `JacobianTape.jacobian()` method has been similarly modified to accumulate all gradient
  quantum tapes and classical processing functions, evaluate all quantum tapes simultaneously,
  and then apply the post-processing functions to the evaluated tape results.

* The MultiRZ gate now has a defined generator, allowing it to be used in quantum natural gradient
  optimization.
  [(#912)](https://github.com/PennyLaneAI/pennylane/pull/912)

* The CRot gate now has a `decomposition` method, which breaks the gate down into rotations
  and CNOT gates. This allows `CRot` to be used on devices that do not natively support it.
  [(#908)](https://github.com/PennyLaneAI/pennylane/pull/908)

* The classical processing in the `MottonenStatePreparation` template has been largely
  rewritten to use dense matrices and tensor manipulations wherever possible.
  This is in preparation to support differentiation through the template in the future.
  [(#864)](https://github.com/PennyLaneAI/pennylane/pull/864)

* Device-based caching has replaced QNode caching. Caching is now accessed by passing a
  `cache` argument to the device.
  [(#851)](https://github.com/PennyLaneAI/pennylane/pull/851)

  The `cache` argument should be an integer specifying the size of the cache. For example, a
  cache of size 10 is created using:

  ```pycon
  >>> dev = qml.device("default.qubit", wires=2, cache=10)
  ```

* The `Operation`, `Tensor`, and `MeasurementProcess` classes now have the `__copy__` special method
  defined.
  [(#840)](https://github.com/PennyLaneAI/pennylane/pull/840)

  This allows us to ensure that, when a shallow copy is performed of an operation, the
  mutable list storing the operation parameters is *also* shallow copied. Both the old operation and
  the copied operation will continue to share the same parameter data,
  ```pycon
  >>> import copy
  >>> op = qml.RX(0.2, wires=0)
  >>> op2 = copy.copy(op)
  >>> op.data[0] is op2.data[0]
  True
  ```

  however the *list container* is not a reference:

  ```pycon
  >>> op.data is op2.data
  False
  ```

  This allows the parameters of the copied operation to be modified, without mutating
  the parameters of the original operation.

* The `QuantumTape.copy` method has been tweaked so that
  [(#840)](https://github.com/PennyLaneAI/pennylane/pull/840):

  - Optionally, the tape's operations are shallow copied in addition to the tape by passing the
    `copy_operations=True` boolean flag. This allows the copied tape's parameters to be mutated
    without affecting the original tape's parameters. (Note: the two tapes will share parameter data
    *until* one of the tapes has their parameter list modified.)

  - Copied tapes can be cast to another `QuantumTape` subclass by passing the `tape_cls` keyword
    argument.

<h3>Breaking changes</h3>

* Updated how parameter-shift gradient recipes are defined for operations, allowing for
  gradient recipes that are specified as an arbitrary number of terms.
  [(#909)](https://github.com/PennyLaneAI/pennylane/pull/909)

  Previously, `Operation.grad_recipe` was restricted to two-term parameter-shift formulas.
  With this change, the gradient recipe now contains elements of the form
  :math:`[c_i, a_i, s_i]`, resulting in a gradient recipe of
  :math:`\frac{\partial}{\partial\phi_k}f(\phi_k) = \sum_{i} c_i f(a_i \phi_k + s_i )`.

  As this is a breaking change, all custom operations with defined gradient recipes must be
  updated to continue working with PennyLane 0.13. Note though that if `grad_recipe = None`, the
  default gradient recipe remains unchanged, and corresponds to the two terms :math:`[c_0, a_0, s_0]=[1/2, 1, \pi/2]`
  and :math:`[c_1, a_1, s_1]=[-1/2, 1, -\pi/2]` for every parameter.

- The `VQECost` class has been renamed to `ExpvalCost` to reflect its general applicability
  beyond VQE. Use of `VQECost` is still possible but will result in a deprecation warning.
  [(#913)](https://github.com/PennyLaneAI/pennylane/pull/913)

<h3>Bug fixes</h3>

* The `default.qubit.tf` device is updated to handle TensorFlow objects (e.g.,
  `tf.Variable`) as gate parameters correctly when using the `MultiRZ` and
  `CRot` operations.
  [(#921)](https://github.com/PennyLaneAI/pennylane/pull/921)

* PennyLane tensor objects are now unwrapped in BaseQNode when passed as a
  keyword argument to the quantum function.
  [(#903)](https://github.com/PennyLaneAI/pennylane/pull/903)
  [(#893)](https://github.com/PennyLaneAI/pennylane/pull/893)

* The new tape mode now prevents multiple observables from being evaluated on the same wire
  if the observables are not qubit-wise commuting Pauli words.
  [(#882)](https://github.com/PennyLaneAI/pennylane/pull/882)

* Fixes a bug in `default.qubit` whereby inverses of common gates were not being applied
  via efficient gate-specific methods, instead falling back to matrix-vector multiplication.
  The following gates were affected: `PauliX`, `PauliY`, `PauliZ`, `Hadamard`, `SWAP`, `S`,
  `T`, `CNOT`, `CZ`.
  [(#872)](https://github.com/PennyLaneAI/pennylane/pull/872)

* The `PauliRot` operation now gracefully handles single-qubit Paulis, and all-identity Paulis
  [(#860)](https://github.com/PennyLaneAI/pennylane/pull/860).

* Fixes a bug whereby binary Python operators were not properly propagating the `requires_grad`
  attribute to the output tensor.
  [(#889)](https://github.com/PennyLaneAI/pennylane/pull/889)

* Fixes a bug which prevents `TorchLayer` from doing `backward` when CUDA is enabled.
  [(#899)](https://github.com/PennyLaneAI/pennylane/pull/899)

* Fixes a bug where multi-threaded execution of `QNodeCollection` sometimes fails
  because of simultaneous queuing. This is fixed by adding thread locking during queuing.
  [(#910)](https://github.com/PennyLaneAI/pennylane/pull/918)

* Fixes a bug in `QuantumTape.set_parameters()`. The previous implementation assumed
  that the `self.trainable_parms` set would always be iterated over in increasing integer
  order. However, this is not guaranteed behaviour, and can lead to the incorrect tape parameters
  being set if this is not the case.
  [(#923)](https://github.com/PennyLaneAI/pennylane/pull/923)

* Fixes broken error message if a QNode is instantiated with an unknown exception.
  [(#930)](https://github.com/PennyLaneAI/pennylane/pull/930)

<h3>Contributors</h3>

This release contains contributions from (in alphabetical order):

Juan Miguel Arrazola, Thomas Bromley, Christina Lee, Alain Delgado Gran, Olivia Di Matteo, Anthony
Hayes, Theodor Isacsson, Josh Izaac, Soran Jahangiri, Nathan Killoran, Shumpei Kobayashi, Romain
Moyard, Zeyue Niu, Maria Schuld, Antal Száva.

# Release 0.12.0

<h3>New features since last release</h3>

<h4>New and improved simulators</h4>

* PennyLane now supports a new device, `default.mixed`, designed for
  simulating mixed-state quantum computations. This enables native
  support for implementing noisy channels in a circuit, which generally
  map pure states to mixed states.
  [(#794)](https://github.com/PennyLaneAI/pennylane/pull/794)
  [(#807)](https://github.com/PennyLaneAI/pennylane/pull/807)
  [(#819)](https://github.com/PennyLaneAI/pennylane/pull/819)

  The device can be initialized as
  ```pycon
  >>> dev = qml.device("default.mixed", wires=1)
  ```

  This allows the construction of QNodes that include non-unitary operations,
  such as noisy channels:

  ```pycon
  >>> @qml.qnode(dev)
  ... def circuit(params):
  ...     qml.RX(params[0], wires=0)
  ...     qml.RY(params[1], wires=0)
  ...     qml.AmplitudeDamping(0.5, wires=0)
  ...     return qml.expval(qml.PauliZ(0))
  >>> print(circuit([0.54, 0.12]))
  0.9257702929524184
  >>> print(circuit([0, np.pi]))
  0.0
  ```

<h4>New tools for optimizing measurements</h4>

* The new `grouping` module provides functionality for grouping simultaneously measurable Pauli word
  observables.
  [(#761)](https://github.com/PennyLaneAI/pennylane/pull/761)
  [(#850)](https://github.com/PennyLaneAI/pennylane/pull/850)
  [(#852)](https://github.com/PennyLaneAI/pennylane/pull/852)

  - The `optimize_measurements` function will take as input a list of Pauli word observables and
    their corresponding coefficients (if any), and will return the partitioned Pauli terms
    diagonalized in the measurement basis and the corresponding diagonalizing circuits.

    ```python
    from pennylane.grouping import optimize_measurements
    h, nr_qubits = qml.qchem.molecular_hamiltonian("h2", "h2.xyz")
    rotations, grouped_ops, grouped_coeffs = optimize_measurements(h.ops, h.coeffs, grouping="qwc")
    ```

    The diagonalizing circuits of `rotations` correspond to the diagonalized Pauli word groupings of
    `grouped_ops`.

  - Pauli word partitioning utilities are performed by the `PauliGroupingStrategy`
    class. An input list of Pauli words can be partitioned into mutually commuting,
    qubit-wise-commuting, or anticommuting groupings.

    For example, partitioning Pauli words into anticommutative groupings by the Recursive Largest
    First (RLF) graph colouring heuristic:

    ```python
    from pennylane import PauliX, PauliY, PauliZ, Identity
    from pennylane.grouping import group_observables
    pauli_words = [
        Identity('a') @ Identity('b'),
        Identity('a') @ PauliX('b'),
        Identity('a') @ PauliY('b'),
        PauliZ('a') @ PauliX('b'),
        PauliZ('a') @ PauliY('b'),
        PauliZ('a') @ PauliZ('b')
    ]
    groupings = group_observables(pauli_words, grouping_type='anticommuting', method='rlf')
    ```

  - Various utility functions are included for obtaining and manipulating Pauli
    words in the binary symplectic vector space representation.

    For instance, two Pauli words may be converted to their binary vector representation:

    ```pycon
    >>> from pennylane.grouping import pauli_to_binary
    >>> from pennylane.wires import Wires
    >>> wire_map = {Wires('a'): 0, Wires('b'): 1}
    >>> pauli_vec_1 = pauli_to_binary(qml.PauliX('a') @ qml.PauliY('b'))
    >>> pauli_vec_2 = pauli_to_binary(qml.PauliZ('a') @ qml.PauliZ('b'))
    >>> pauli_vec_1
    [1. 1. 0. 1.]
    >>> pauli_vec_2
    [0. 0. 1. 1.]
    ```

    Their product up to a phase may be computed by taking the sum of their binary vector
    representations, and returned in the operator representation.

    ```pycon
    >>> from pennylane.grouping import binary_to_pauli
    >>> binary_to_pauli((pauli_vec_1 + pauli_vec_2) % 2, wire_map)
    Tensor product ['PauliY', 'PauliX']: 0 params, wires ['a', 'b']
    ```

    For more details on the grouping module, see the
    [grouping module documentation](https://pennylane.readthedocs.io/en/stable/code/qml_grouping.html)


<h4>Returning the quantum state from simulators</h4>

* The quantum state of a QNode can now be returned using the `qml.state()` return function.
  [(#818)](https://github.com/XanaduAI/pennylane/pull/818)

  ```python
  import pennylane as qml

  dev = qml.device("default.qubit", wires=3)
  qml.enable_tape()

  @qml.qnode(dev)
  def qfunc(x, y):
      qml.RZ(x, wires=0)
      qml.CNOT(wires=[0, 1])
      qml.RY(y, wires=1)
      qml.CNOT(wires=[0, 2])
      return qml.state()

  >>> qfunc(0.56, 0.1)
  array([0.95985437-0.27601028j, 0.        +0.j        ,
         0.04803275-0.01381203j, 0.        +0.j        ,
         0.        +0.j        , 0.        +0.j        ,
         0.        +0.j        , 0.        +0.j        ])
  ```

  Differentiating the state is currently available when using the
  classical backpropagation differentiation method (`diff_method="backprop"`) with a compatible device,
  and when using the new tape mode.

<h4>New operations and channels</h4>

* PennyLane now includes standard channels such as the Amplitude-damping,
  Phase-damping, and Depolarizing channels, as well as the ability
  to make custom qubit channels.
  [(#760)](https://github.com/PennyLaneAI/pennylane/pull/760)
  [(#766)](https://github.com/PennyLaneAI/pennylane/pull/766)
  [(#778)](https://github.com/PennyLaneAI/pennylane/pull/778)

* The controlled-Y operation is now available via `qml.CY`. For devices that do
  not natively support the controlled-Y operation, it will be decomposed
  into `qml.RY`, `qml.CNOT`, and `qml.S` operations.
  [(#806)](https://github.com/PennyLaneAI/pennylane/pull/806)

<h4>Preview the next-generation PennyLane QNode</h4>

* The new PennyLane `tape` module provides a re-formulated QNode class, rewritten from the ground-up,
  that uses a new `QuantumTape` object to represent the QNode's quantum circuit. Tape mode
  provides several advantages over the standard PennyLane QNode.
  [(#785)](https://github.com/PennyLaneAI/pennylane/pull/785)
  [(#792)](https://github.com/PennyLaneAI/pennylane/pull/792)
  [(#796)](https://github.com/PennyLaneAI/pennylane/pull/796)
  [(#800)](https://github.com/PennyLaneAI/pennylane/pull/800)
  [(#803)](https://github.com/PennyLaneAI/pennylane/pull/803)
  [(#804)](https://github.com/PennyLaneAI/pennylane/pull/804)
  [(#805)](https://github.com/PennyLaneAI/pennylane/pull/805)
  [(#808)](https://github.com/PennyLaneAI/pennylane/pull/808)
  [(#810)](https://github.com/PennyLaneAI/pennylane/pull/810)
  [(#811)](https://github.com/PennyLaneAI/pennylane/pull/811)
  [(#815)](https://github.com/PennyLaneAI/pennylane/pull/815)
  [(#820)](https://github.com/PennyLaneAI/pennylane/pull/820)
  [(#823)](https://github.com/PennyLaneAI/pennylane/pull/823)
  [(#824)](https://github.com/PennyLaneAI/pennylane/pull/824)
  [(#829)](https://github.com/PennyLaneAI/pennylane/pull/829)

  - Support for in-QNode classical processing: Tape mode allows for differentiable classical
    processing within the QNode.

  - No more Variable wrapping: In tape mode, QNode arguments no longer become `Variable`
    objects within the QNode.

  - Less restrictive QNode signatures: There is no longer any restriction on the QNode signature;
    the QNode can be defined and called following the same rules as standard Python functions.

  - Unifying all QNodes: The tape-mode QNode merges all QNodes (including the
    `JacobianQNode` and the `PassthruQNode`) into a single unified QNode, with
    identical behaviour regardless of the differentiation type.

  - Optimizations: Tape mode provides various performance optimizations, reducing pre- and
    post-processing overhead, and reduces the number of quantum evaluations in certain cases.

  Note that tape mode is **experimental**, and does not currently have feature-parity with the
  existing QNode. [Feedback and bug reports](https://github.com/PennyLaneAI/pennylane/issues) are
  encouraged and will help improve the new tape mode.

  Tape mode can be enabled globally via the `qml.enable_tape` function, without changing your
  PennyLane code:

  ```python
  qml.enable_tape()
  dev = qml.device("default.qubit", wires=1)

  @qml.qnode(dev, interface="tf")
  def circuit(p):
      print("Parameter value:", p)
      qml.RX(tf.sin(p[0])**2 + p[1], wires=0)
      return qml.expval(qml.PauliZ(0))
  ```

  For more details, please see the [tape mode
  documentation](https://pennylane.readthedocs.io/en/stable/code/qml_tape.html).

<h3>Improvements</h3>

* QNode caching has been introduced, allowing the QNode to keep track of the results of previous
  device executions and reuse those results in subsequent calls.
  Note that QNode caching is only supported in the new and experimental tape-mode.
  [(#817)](https://github.com/PennyLaneAI/pennylane/pull/817)

  Caching is available by passing a `caching` argument to the QNode:

  ```python
  dev = qml.device("default.qubit", wires=2)
  qml.enable_tape()

  @qml.qnode(dev, caching=10)  # cache up to 10 evaluations
  def qfunc(x):
      qml.RX(x, wires=0)
      qml.RX(0.3, wires=1)
      qml.CNOT(wires=[0, 1])
      return qml.expval(qml.PauliZ(1))

  qfunc(0.1)  # first evaluation executes on the device
  qfunc(0.1)  # second evaluation accesses the cached result
  ```

* Sped up the application of certain gates in `default.qubit` by using array/tensor
  manipulation tricks. The following gates are affected: `PauliX`, `PauliY`, `PauliZ`,
  `Hadamard`, `SWAP`, `S`, `T`, `CNOT`, `CZ`.
  [(#772)](https://github.com/PennyLaneAI/pennylane/pull/772)

* The computation of marginal probabilities has been made more efficient for devices
  with a large number of wires, achieving in some cases a 5x speedup.
  [(#799)](https://github.com/PennyLaneAI/pennylane/pull/799)

* Adds arithmetic operations (addition, tensor product,
  subtraction, and scalar multiplication) between `Hamiltonian`,
  `Tensor`, and `Observable` objects, and inline arithmetic
  operations between Hamiltonians and other observables.
  [(#765)](https://github.com/PennyLaneAI/pennylane/pull/765)

  Hamiltonians can now easily be defined as sums of observables:

  ```pycon3
  >>> H = 3 * qml.PauliZ(0) - (qml.PauliX(0) @ qml.PauliX(1)) + qml.Hamiltonian([4], [qml.PauliZ(0)])
  >>> print(H)
  (7.0) [Z0] + (-1.0) [X0 X1]
  ```

* Adds `compare()` method to `Observable` and `Hamiltonian` classes, which allows
  for comparison between observable quantities.
  [(#765)](https://github.com/PennyLaneAI/pennylane/pull/765)

  ```pycon3
  >>> H = qml.Hamiltonian([1], [qml.PauliZ(0)])
  >>> obs = qml.PauliZ(0) @ qml.Identity(1)
  >>> print(H.compare(obs))
  True
  ```

  ```pycon3
  >>> H = qml.Hamiltonian([2], [qml.PauliZ(0)])
  >>> obs = qml.PauliZ(1) @ qml.Identity(0)
  >>> print(H.compare(obs))
  False
  ```

* Adds `simplify()` method to the `Hamiltonian` class.
  [(#765)](https://github.com/PennyLaneAI/pennylane/pull/765)

  ```pycon3
  >>> H = qml.Hamiltonian([1, 2], [qml.PauliZ(0), qml.PauliZ(0) @ qml.Identity(1)])
  >>> H.simplify()
  >>> print(H)
  (3.0) [Z0]
  ```

* Added a new bit-flip mixer to the `qml.qaoa` module.
  [(#774)](https://github.com/PennyLaneAI/pennylane/pull/774)

* Summation of two `Wires` objects is now supported and will return
  a `Wires` object containing the set of all wires defined by the
  terms in the summation.
  [(#812)](https://github.com/PennyLaneAI/pennylane/pull/812)

<h3>Breaking changes</h3>

* The PennyLane NumPy module now returns scalar (zero-dimensional) arrays where
  Python scalars were previously returned.
  [(#820)](https://github.com/PennyLaneAI/pennylane/pull/820)
  [(#833)](https://github.com/PennyLaneAI/pennylane/pull/833)

  For example, this affects array element indexing, and summation:

  ```pycon
  >>> x = np.array([1, 2, 3], requires_grad=False)
  >>> x[0]
  tensor(1, requires_grad=False)
  >>> np.sum(x)
  tensor(6, requires_grad=True)
  ```

  This may require small updates to user code. A convenience method, `np.tensor.unwrap()`,
  has been added to help ease the transition. This converts PennyLane NumPy tensors
  to standard NumPy arrays and Python scalars:

  ```pycon
  >>> x = np.array(1.543, requires_grad=False)
  >>> x.unwrap()
  1.543
  ```

  Note, however, that information regarding array differentiability will be
  lost.

* The device capabilities dictionary has been redesigned, for clarity and robustness. In particular,
  the capabilities dictionary is now inherited from the parent class, various keys have more
  expressive names, and all keys are now defined in the base device class. For more details, please
  [refer to the developer
  documentation](https://pennylane.readthedocs.io/en/stable/development/plugins.html#device-capabilities).
  [(#781)](https://github.com/PennyLaneAI/pennylane/pull/781/files)

<h3>Bug fixes</h3>

* Changed to use lists for storing variable values inside `BaseQNode`
  allowing complex matrices to be passed to `QubitUnitary`.
  [(#773)](https://github.com/PennyLaneAI/pennylane/pull/773)

* Fixed a bug within `default.qubit`, resulting in greater efficiency
  when applying a state vector to all wires on the device.
  [(#849)](https://github.com/PennyLaneAI/pennylane/pull/849)

<h3>Documentation</h3>

* Equations have been added to the `qml.sample` and `qml.probs` docstrings
  to clarify the mathematical foundation of the performed measurements.
  [(#843)](https://github.com/PennyLaneAI/pennylane/pull/843)

<h3>Contributors</h3>

This release contains contributions from (in alphabetical order):

Aroosa Ijaz, Juan Miguel Arrazola, Thomas Bromley, Jack Ceroni, Alain Delgado Gran, Josh Izaac,
Soran Jahangiri, Nathan Killoran, Robert Lang, Cedric Lin, Olivia Di Matteo, Nicolás Quesada, Maria
Schuld, Antal Száva.

# Release 0.11.0

<h3>New features since last release</h3>

<h4>New and improved simulators</h4>

* Added a new device, `default.qubit.autograd`, a pure-state qubit simulator written using Autograd.
  This device supports classical backpropagation (`diff_method="backprop"`); this can
  be faster than the parameter-shift rule for computing quantum gradients
  when the number of parameters to be optimized is large.
  [(#721)](https://github.com/XanaduAI/pennylane/pull/721)

  ```pycon
  >>> dev = qml.device("default.qubit.autograd", wires=1)
  >>> @qml.qnode(dev, diff_method="backprop")
  ... def circuit(x):
  ...     qml.RX(x[1], wires=0)
  ...     qml.Rot(x[0], x[1], x[2], wires=0)
  ...     return qml.expval(qml.PauliZ(0))
  >>> weights = np.array([0.2, 0.5, 0.1])
  >>> grad_fn = qml.grad(circuit)
  >>> print(grad_fn(weights))
  array([-2.25267173e-01, -1.00864546e+00,  6.93889390e-18])
  ```

  See the [device documentation](https://pennylane.readthedocs.io/en/stable/code/api/pennylane.devices.default_qubit_autograd.DefaultQubitAutograd.html) for more details.

* A new experimental C++ state-vector simulator device is now available, `lightning.qubit`. It
  uses the C++ Eigen library to perform fast linear algebra calculations for simulating quantum
  state-vector evolution.

  `lightning.qubit` is currently in beta; it can be installed via `pip`:

  ```console
  $ pip install pennylane-lightning
  ```

  Once installed, it can be used as a PennyLane device:

  ```pycon
  >>> dev = qml.device("lightning.qubit", wires=2)
  ```

  For more details, please see the [lightning qubit documentation](https://pennylane-lightning.readthedocs.io).

<h4>New algorithms and templates</h4>

* Added built-in QAOA functionality via the new `qml.qaoa` module.
  [(#712)](https://github.com/PennyLaneAI/pennylane/pull/712)
  [(#718)](https://github.com/PennyLaneAI/pennylane/pull/718)
  [(#741)](https://github.com/PennyLaneAI/pennylane/pull/741)
  [(#720)](https://github.com/PennyLaneAI/pennylane/pull/720)

  This includes the following features:

  * New `qml.qaoa.x_mixer` and `qml.qaoa.xy_mixer` functions for defining Pauli-X and XY
    mixer Hamiltonians.

  * MaxCut: The `qml.qaoa.maxcut` function allows easy construction of the cost Hamiltonian
    and recommended mixer Hamiltonian for solving the MaxCut problem for a supplied graph.

  * Layers: `qml.qaoa.cost_layer` and `qml.qaoa.mixer_layer` take cost and mixer
    Hamiltonians, respectively, and apply the corresponding QAOA cost and mixer layers
    to the quantum circuit

  For example, using PennyLane to construct and solve a MaxCut problem with QAOA:

  ```python
  wires = range(3)
  graph = Graph([(0, 1), (1, 2), (2, 0)])
  cost_h, mixer_h = qaoa.maxcut(graph)

  def qaoa_layer(gamma, alpha):
      qaoa.cost_layer(gamma, cost_h)
      qaoa.mixer_layer(alpha, mixer_h)

  def antatz(params, **kwargs):

      for w in wires:
          qml.Hadamard(wires=w)

      # repeat the QAOA layer two times
      qml.layer(qaoa_layer, 2, params[0], params[1])

  dev = qml.device('default.qubit', wires=len(wires))
  cost_function = qml.VQECost(ansatz, cost_h, dev)
  ```

* Added an `ApproxTimeEvolution` template to the PennyLane templates module, which
  can be used to implement Trotterized time-evolution under a Hamiltonian.
  [(#710)](https://github.com/XanaduAI/pennylane/pull/710)

  <img src="https://pennylane.readthedocs.io/en/latest/_static/templates/subroutines/approx_time_evolution.png" width=50%/>

* Added a `qml.layer` template-constructing function, which takes a unitary, and
  repeatedly applies it on a set of wires to a given depth.
  [(#723)](https://github.com/PennyLaneAI/pennylane/pull/723)

  ```python
  def subroutine():
      qml.Hadamard(wires=[0])
      qml.CNOT(wires=[0, 1])
      qml.PauliX(wires=[1])

  dev = qml.device('default.qubit', wires=3)

  @qml.qnode(dev)
  def circuit():
      qml.layer(subroutine, 3)
      return [qml.expval(qml.PauliZ(0)), qml.expval(qml.PauliZ(1))]
  ```

  This creates the following circuit:
  ```pycon
  >>> circuit()
  >>> print(circuit.draw())
  0: ──H──╭C──X──H──╭C──X──H──╭C──X──┤ ⟨Z⟩
  1: ─────╰X────────╰X────────╰X─────┤ ⟨Z⟩
  ```

* Added the `qml.utils.decompose_hamiltonian` function. This function can be used to
  decompose a Hamiltonian into a linear combination of Pauli operators.
  [(#671)](https://github.com/XanaduAI/pennylane/pull/671)

  ```pycon
  >>> A = np.array(
  ... [[-2, -2+1j, -2, -2],
  ... [-2-1j,  0,  0, -1],
  ... [-2,  0, -2, -1],
  ... [-2, -1, -1,  0]])
  >>> coeffs, obs_list = decompose_hamiltonian(A)
  ```

<h4>New device features</h4>

* It is now possible to specify custom wire labels, such as `['anc1', 'anc2', 0, 1, 3]`, where the labels
  can be strings or numbers.
  [(#666)](https://github.com/XanaduAI/pennylane/pull/666)

  Custom wire labels are defined by passing a list to the `wires` argument when creating the device:

  ```pycon
  >>> dev = qml.device("default.qubit", wires=['anc1', 'anc2', 0, 1, 3])
  ```

  Quantum operations should then be invoked with these custom wire labels:

  ``` pycon
  >>> @qml.qnode(dev)
  >>> def circuit():
  ...    qml.Hadamard(wires='anc2')
  ...    qml.CNOT(wires=['anc1', 3])
  ...    ...
  ```

  The existing behaviour, in which the number of wires is specified on device initialization,
  continues to work as usual. This gives a default behaviour where wires are labelled
  by consecutive integers.

  ```pycon
  >>> dev = qml.device("default.qubit", wires=5)
  ```

* An integrated device test suite has been added, which can be used
  to run basic integration tests on core or external devices.
  [(#695)](https://github.com/PennyLaneAI/pennylane/pull/695)
  [(#724)](https://github.com/PennyLaneAI/pennylane/pull/724)
  [(#733)](https://github.com/PennyLaneAI/pennylane/pull/733)

  The test can be invoked against a particular device by calling the `pl-device-test`
  command line program:

  ```console
  $ pl-device-test --device=default.qubit --shots=1234 --analytic=False
  ```

  If the tests are run on external devices, the device and its dependencies must be
  installed locally. For more details, please see the
  [plugin test documentation](http://pennylane.readthedocs.io/en/latest/code/api/pennylane.devices.tests.html).

<h3>Improvements</h3>

* The functions implementing the quantum circuits building the Unitary Coupled-Cluster
  (UCCSD) VQE ansatz have been improved, with a more consistent naming convention and
  improved docstrings.
  [(#748)](https://github.com/PennyLaneAI/pennylane/pull/748)

  The changes include:

  - The terms *1particle-1hole (ph)* and *2particle-2hole (pphh)* excitations
    were replaced with the names *single* and *double* excitations, respectively.

  - The non-differentiable arguments in the `UCCSD` template were renamed accordingly:
    `ph` → `s_wires`, `pphh` → `d_wires`

  - The term *virtual*, previously used to refer the *unoccupied* orbitals, was discarded.

  - The Usage Details sections were updated and improved.

* Added support for TensorFlow 2.3 and PyTorch 1.6.
  [(#725)](https://github.com/PennyLaneAI/pennylane/pull/725)

* Returning probabilities is now supported from photonic QNodes.
  As with qubit QNodes, photonic QNodes returning probabilities are
  end-to-end differentiable.
  [(#699)](https://github.com/XanaduAI/pennylane/pull/699/)

  ```pycon
  >>> dev = qml.device("strawberryfields.fock", wires=2, cutoff_dim=5)
  >>> @qml.qnode(dev)
  ... def circuit(a):
  ...     qml.Displacement(a, 0, wires=0)
  ...     return qml.probs(wires=0)
  >>> print(circuit(0.5))
  [7.78800783e-01 1.94700196e-01 2.43375245e-02 2.02812704e-03 1.26757940e-04]
  ```

<h3>Breaking changes</h3>

* The `pennylane.plugins` and `pennylane.beta.plugins` folders have been renamed to
  `pennylane.devices` and `pennylane.beta.devices`, to reflect their content better.
  [(#726)](https://github.com/XanaduAI/pennylane/pull/726)

<h3>Bug fixes</h3>

* The PennyLane interface conversion functions can now convert QNodes with
  pre-existing interfaces.
  [(#707)](https://github.com/XanaduAI/pennylane/pull/707)

<h3>Documentation</h3>

* The interfaces section of the documentation has been renamed to 'Interfaces and training',
  and updated with the latest variable handling details.
  [(#753)](https://github.com/PennyLaneAI/pennylane/pull/753)

<h3>Contributors</h3>

This release contains contributions from (in alphabetical order):

Juan Miguel Arrazola, Thomas Bromley, Jack Ceroni, Alain Delgado Gran, Shadab Hussain, Theodor
Isacsson, Josh Izaac, Nathan Killoran, Maria Schuld, Antal Száva, Nicola Vitucci.

# Release 0.10.0

<h3>New features since last release</h3>

<h4>New and improved simulators</h4>

* Added a new device, `default.qubit.tf`, a pure-state qubit simulator written using TensorFlow.
  As a result, it supports classical backpropagation as a means to compute the Jacobian. This can
  be faster than the parameter-shift rule for computing quantum gradients
  when the number of parameters to be optimized is large.

  `default.qubit.tf` is designed to be used with end-to-end classical backpropagation
  (`diff_method="backprop"`) with the TensorFlow interface. This is the default method
  of differentiation when creating a QNode with this device.

  Using this method, the created QNode is a 'white-box' that is
  tightly integrated with your TensorFlow computation, including
  [AutoGraph](https://www.tensorflow.org/guide/function) support:

  ```pycon
  >>> dev = qml.device("default.qubit.tf", wires=1)
  >>> @tf.function
  ... @qml.qnode(dev, interface="tf", diff_method="backprop")
  ... def circuit(x):
  ...     qml.RX(x[1], wires=0)
  ...     qml.Rot(x[0], x[1], x[2], wires=0)
  ...     return qml.expval(qml.PauliZ(0))
  >>> weights = tf.Variable([0.2, 0.5, 0.1])
  >>> with tf.GradientTape() as tape:
  ...     res = circuit(weights)
  >>> print(tape.gradient(res, weights))
  tf.Tensor([-2.2526717e-01 -1.0086454e+00  1.3877788e-17], shape=(3,), dtype=float32)
  ```

  See the `default.qubit.tf`
  [documentation](https://pennylane.ai/en/stable/code/api/pennylane.beta.plugins.DefaultQubitTF.html)
  for more details.

* The [default.tensor plugin](https://github.com/XanaduAI/pennylane/blob/master/pennylane/beta/plugins/default_tensor.py)
  has been significantly upgraded. It now allows two different
  tensor network representations to be used: `"exact"` and `"mps"`. The former uses a
  exact factorized representation of quantum states, while the latter uses a matrix product state
  representation.
  ([#572](https://github.com/XanaduAI/pennylane/pull/572))
  ([#599](https://github.com/XanaduAI/pennylane/pull/599))

<h4>New machine learning functionality and integrations</h4>

* PennyLane QNodes can now be converted into Torch layers, allowing for creation of quantum and
  hybrid models using the `torch.nn` API.
  [(#588)](https://github.com/XanaduAI/pennylane/pull/588)

  A PennyLane QNode can be converted into a `torch.nn` layer using the `qml.qnn.TorchLayer` class:

  ```pycon
  >>> @qml.qnode(dev)
  ... def qnode(inputs, weights_0, weight_1):
  ...    # define the circuit
  ...    # ...

  >>> weight_shapes = {"weights_0": 3, "weight_1": 1}
  >>> qlayer = qml.qnn.TorchLayer(qnode, weight_shapes)
  ```

  A hybrid model can then be easily constructed:

  ```pycon
  >>> model = torch.nn.Sequential(qlayer, torch.nn.Linear(2, 2))
  ```

* Added a new "reversible" differentiation method which can be used in simulators, but not hardware.

  The reversible approach is similar to backpropagation, but trades off extra computation for
  enhanced memory efficiency. Where backpropagation caches the state tensors at each step during
  a simulated evolution, the reversible method only caches the final pre-measurement state.

  Compared to the parameter-shift method, the reversible method can be faster or slower,
  depending on the density and location of parametrized gates in a circuit
  (circuits with higher density of parametrized gates near the end of the circuit will see a benefit).
  [(#670)](https://github.com/XanaduAI/pennylane/pull/670)

  ```pycon
  >>> dev = qml.device("default.qubit", wires=2)
  ... @qml.qnode(dev, diff_method="reversible")
  ... def circuit(x):
  ...     qml.RX(x, wires=0)
  ...     qml.RX(x, wires=0)
  ...     qml.CNOT(wires=[0,1])
  ...     return qml.expval(qml.PauliZ(0))
  >>> qml.grad(circuit)(0.5)
  (array(-0.47942554),)
  ```

<h4>New templates and cost functions</h4>

* Added the new templates `UCCSD`, `SingleExcitationUnitary`, and`DoubleExcitationUnitary`,
  which together implement the Unitary Coupled-Cluster Singles and Doubles (UCCSD) ansatz
  to perform VQE-based quantum chemistry simulations using PennyLane-QChem.
  [(#622)](https://github.com/XanaduAI/pennylane/pull/622)
  [(#638)](https://github.com/XanaduAI/pennylane/pull/638)
  [(#654)](https://github.com/XanaduAI/pennylane/pull/654)
  [(#659)](https://github.com/XanaduAI/pennylane/pull/659)
  [(#622)](https://github.com/XanaduAI/pennylane/pull/622)

* Added module `pennylane.qnn.cost` with class `SquaredErrorLoss`. The module contains classes
  to calculate losses and cost functions on circuits with trainable parameters.
  [(#642)](https://github.com/XanaduAI/pennylane/pull/642)

<h3>Improvements</h3>

* Improves the wire management by making the `Operator.wires` attribute a `wires` object.
  [(#666)](https://github.com/XanaduAI/pennylane/pull/666)

* A significant improvement with respect to how QNodes and interfaces mark quantum function
  arguments as differentiable when using Autograd, designed to improve performance and make
  QNodes more intuitive.
  [(#648)](https://github.com/XanaduAI/pennylane/pull/648)
  [(#650)](https://github.com/XanaduAI/pennylane/pull/650)

  In particular, the following changes have been made:

  - A new `ndarray` subclass `pennylane.numpy.tensor`, which extends NumPy arrays with
    the keyword argument and attribute `requires_grad`. Tensors which have `requires_grad=False`
    are treated as non-differentiable by the Autograd interface.

  - A new subpackage `pennylane.numpy`, which wraps `autograd.numpy` such that NumPy functions
    accept the `requires_grad` keyword argument, and allows Autograd to differentiate
    `pennylane.numpy.tensor` objects.

  - The `argnum` argument to `qml.grad` is now optional; if not provided, arguments explicitly
    marked as `requires_grad=False` are excluded for the list of differentiable arguments.
    The ability to pass `argnum` has been retained for backwards compatibility, and
    if present the old behaviour persists.

* The QNode Torch interface now inspects QNode positional arguments.
  If any argument does not have the attribute `requires_grad=True`, it
  is automatically excluded from quantum gradient computations.
  [(#652)](https://github.com/XanaduAI/pennylane/pull/652)
  [(#660)](https://github.com/XanaduAI/pennylane/pull/660)

* The QNode TF interface now inspects QNode positional arguments.
  If any argument is not being watched by a `tf.GradientTape()`,
  it is automatically excluded from quantum gradient computations.
  [(#655)](https://github.com/XanaduAI/pennylane/pull/655)
  [(#660)](https://github.com/XanaduAI/pennylane/pull/660)

* QNodes have two new public methods: `QNode.set_trainable_args()` and `QNode.get_trainable_args()`.
  These are designed to be called by interfaces, to specify to the QNode which of its
  input arguments are differentiable. Arguments which are non-differentiable will not be converted
  to PennyLane Variable objects within the QNode.
  [(#660)](https://github.com/XanaduAI/pennylane/pull/660)

* Added `decomposition` method to PauliX, PauliY, PauliZ, S, T, Hadamard, and PhaseShift gates, which
  decomposes each of these gates into rotation gates.
  [(#668)](https://github.com/XanaduAI/pennylane/pull/668)

* The `CircuitGraph` class now supports serializing contained circuit operations
  and measurement basis rotations to an OpenQASM2.0 script via the new
  `CircuitGraph.to_openqasm()` method.
  [(#623)](https://github.com/XanaduAI/pennylane/pull/623)

<h3>Breaking changes</h3>

* Removes support for Python 3.5.
  [(#639)](https://github.com/XanaduAI/pennylane/pull/639)

<h3>Documentation</h3>

* Various small typos were fixed.

<h3>Contributors</h3>

This release contains contributions from (in alphabetical order):

Thomas Bromley, Jack Ceroni, Alain Delgado Gran, Theodor Isacsson, Josh Izaac,
Nathan Killoran, Maria Schuld, Antal Száva, Nicola Vitucci.


# Release 0.9.0

<h3>New features since last release</h3>

<h4>New machine learning integrations</h4>

* PennyLane QNodes can now be converted into Keras layers, allowing for creation of quantum and
  hybrid models using the Keras API.
  [(#529)](https://github.com/XanaduAI/pennylane/pull/529)

  A PennyLane QNode can be converted into a Keras layer using the `KerasLayer` class:

  ```python
  from pennylane.qnn import KerasLayer

  @qml.qnode(dev)
  def circuit(inputs, weights_0, weight_1):
     # define the circuit
     # ...

  weight_shapes = {"weights_0": 3, "weight_1": 1}
  qlayer = qml.qnn.KerasLayer(circuit, weight_shapes, output_dim=2)
  ```

  A hybrid model can then be easily constructed:

  ```python
  model = tf.keras.models.Sequential([qlayer, tf.keras.layers.Dense(2)])
  ```

* Added a new type of QNode, `qml.qnodes.PassthruQNode`. For simulators which are coded in an
  external library which supports automatic differentiation, PennyLane will treat a PassthruQNode as
  a "white box", and rely on the external library to directly provide gradients via backpropagation.
  This can be more efficient than the using parameter-shift rule for a large number of parameters.
  [(#488)](https://github.com/XanaduAI/pennylane/pull/488)

  Currently this behaviour is supported by PennyLane's `default.tensor.tf` device backend,
  compatible with the `'tf'` interface using TensorFlow 2:

  ```python
  dev = qml.device('default.tensor.tf', wires=2)

  @qml.qnode(dev, diff_method="backprop")
  def circuit(params):
      qml.RX(params[0], wires=0)
      qml.RX(params[1], wires=1)
      qml.CNOT(wires=[0, 1])
      return qml.expval(qml.PauliZ(0))

  qnode = PassthruQNode(circuit, dev)
  params = tf.Variable([0.3, 0.1])

  with tf.GradientTape() as tape:
      tape.watch(params)
      res = qnode(params)

  grad = tape.gradient(res, params)
  ```

<h4>New optimizers</h4>

* Added the `qml.RotosolveOptimizer`, a gradient-free optimizer
  that minimizes the quantum function by updating each parameter,
  one-by-one, via a closed-form expression while keeping other parameters
  fixed.
  [(#636)](https://github.com/XanaduAI/pennylane/pull/636)
  [(#539)](https://github.com/XanaduAI/pennylane/pull/539)

* Added the `qml.RotoselectOptimizer`, which uses Rotosolve to
  minimizes a quantum function with respect to both the
  rotation operations applied and the rotation parameters.
  [(#636)](https://github.com/XanaduAI/pennylane/pull/636)
  [(#539)](https://github.com/XanaduAI/pennylane/pull/539)

  For example, given a quantum function `f` that accepts parameters `x`
  and a list of corresponding rotation operations `generators`,
  the Rotoselect optimizer will, at each step, update both the parameter
  values and the list of rotation gates to minimize the loss:

  ```pycon
  >>> opt = qml.optimize.RotoselectOptimizer()
  >>> x = [0.3, 0.7]
  >>> generators = [qml.RX, qml.RY]
  >>> for _ in range(100):
  ...     x, generators = opt.step(f, x, generators)
  ```


<h4>New operations</h4>

* Added the `PauliRot` gate, which performs an arbitrary
  Pauli rotation on multiple qubits, and the `MultiRZ` gate,
  which performs a rotation generated by a tensor product
  of Pauli Z operators.
  [(#559)](https://github.com/XanaduAI/pennylane/pull/559)

  ```python
  dev = qml.device('default.qubit', wires=4)

  @qml.qnode(dev)
  def circuit(angle):
      qml.PauliRot(angle, "IXYZ", wires=[0, 1, 2, 3])
      return [qml.expval(qml.PauliZ(wire)) for wire in [0, 1, 2, 3]]
  ```

  ```pycon
  >>> circuit(0.4)
  [1.         0.92106099 0.92106099 1.        ]
  >>> print(circuit.draw())
   0: ──╭RI(0.4)──┤ ⟨Z⟩
   1: ──├RX(0.4)──┤ ⟨Z⟩
   2: ──├RY(0.4)──┤ ⟨Z⟩
   3: ──╰RZ(0.4)──┤ ⟨Z⟩
  ```

  If the `PauliRot` gate is not supported on the target device, it will
  be decomposed into `Hadamard`, `RX` and `MultiRZ` gates. Note that
  identity gates in the Pauli word result in untouched wires:

  ```pycon
  >>> print(circuit.draw())
   0: ───────────────────────────────────┤ ⟨Z⟩
   1: ──H──────────╭RZ(0.4)──H───────────┤ ⟨Z⟩
   2: ──RX(1.571)──├RZ(0.4)──RX(-1.571)──┤ ⟨Z⟩
   3: ─────────────╰RZ(0.4)──────────────┤ ⟨Z⟩
  ```

  If the `MultiRZ` gate is not supported, it will be decomposed into
  `CNOT` and `RZ` gates:

  ```pycon
  >>> print(circuit.draw())
   0: ──────────────────────────────────────────────────┤ ⟨Z⟩
   1: ──H──────────────╭X──RZ(0.4)──╭X──────H───────────┤ ⟨Z⟩
   2: ──RX(1.571)──╭X──╰C───────────╰C──╭X──RX(-1.571)──┤ ⟨Z⟩
   3: ─────────────╰C───────────────────╰C──────────────┤ ⟨Z⟩
  ```

* PennyLane now provides `DiagonalQubitUnitary` for diagonal gates, that are e.g.,
  encountered in IQP circuits. These kinds of gates can be evaluated much faster on
  a simulator device.
  [(#567)](https://github.com/XanaduAI/pennylane/pull/567)

  The gate can be used, for example, to efficiently simulate oracles:

  ```python
  dev = qml.device('default.qubit', wires=3)

  # Function as a bitstring
  f = np.array([1, 0, 0, 1, 1, 0, 1, 0])

  @qml.qnode(dev)
  def circuit(weights1, weights2):
      qml.templates.StronglyEntanglingLayers(weights1, wires=[0, 1, 2])

      # Implements the function as a phase-kickback oracle
      qml.DiagonalQubitUnitary((-1)**f, wires=[0, 1, 2])

      qml.templates.StronglyEntanglingLayers(weights2, wires=[0, 1, 2])
      return [qml.expval(qml.PauliZ(w)) for w in range(3)]
  ```

* Added the `TensorN` CVObservable that can represent the tensor product of the
  `NumberOperator` on photonic backends.
  [(#608)](https://github.com/XanaduAI/pennylane/pull/608)

<h4>New templates</h4>

* Added the `ArbitraryUnitary` and `ArbitraryStatePreparation` templates, which use
  `PauliRot` gates to perform an arbitrary unitary and prepare an arbitrary basis
  state with the minimal number of parameters.
  [(#590)](https://github.com/XanaduAI/pennylane/pull/590)

  ```python
  dev = qml.device('default.qubit', wires=3)

  @qml.qnode(dev)
  def circuit(weights1, weights2):
        qml.templates.ArbitraryStatePreparation(weights1, wires=[0, 1, 2])
        qml.templates.ArbitraryUnitary(weights2, wires=[0, 1, 2])
        return qml.probs(wires=[0, 1, 2])
  ```

* Added the `IQPEmbedding` template, which encodes inputs into the diagonal gates of an
  IQP circuit.
  [(#605)](https://github.com/XanaduAI/pennylane/pull/605)

  <img src="https://pennylane.readthedocs.io/en/latest/_images/iqp.png"
  width=50%></img>

* Added the `SimplifiedTwoDesign` template, which implements the circuit
  design of [Cerezo et al. (2020)](<https://arxiv.org/abs/2001.00550>).
  [(#556)](https://github.com/XanaduAI/pennylane/pull/556)

  <img src="https://pennylane.readthedocs.io/en/latest/_images/simplified_two_design.png"
  width=50%></img>

* Added the `BasicEntanglerLayers` template, which is a simple layer architecture
  of rotations and CNOT nearest-neighbour entanglers.
  [(#555)](https://github.com/XanaduAI/pennylane/pull/555)

  <img src="https://pennylane.readthedocs.io/en/latest/_images/basic_entangler.png"
  width=50%></img>

* PennyLane now offers a broadcasting function to easily construct templates:
  `qml.broadcast()` takes single quantum operations or other templates and applies
  them to wires in a specific pattern.
  [(#515)](https://github.com/XanaduAI/pennylane/pull/515)
  [(#522)](https://github.com/XanaduAI/pennylane/pull/522)
  [(#526)](https://github.com/XanaduAI/pennylane/pull/526)
  [(#603)](https://github.com/XanaduAI/pennylane/pull/603)

  For example, we can use broadcast to repeat a custom template
  across multiple wires:

  ```python
  from pennylane.templates import template

  @template
  def mytemplate(pars, wires):
      qml.Hadamard(wires=wires)
      qml.RY(pars, wires=wires)

  dev = qml.device('default.qubit', wires=3)

  @qml.qnode(dev)
  def circuit(pars):
      qml.broadcast(mytemplate, pattern="single", wires=[0,1,2], parameters=pars)
      return qml.expval(qml.PauliZ(0))
  ```

  ```pycon
  >>> circuit([1, 1, 0.1])
  -0.841470984807896
  >>> print(circuit.draw())
   0: ──H──RY(1.0)──┤ ⟨Z⟩
   1: ──H──RY(1.0)──┤
   2: ──H──RY(0.1)──┤
  ```

  For other available patterns, see the
  [broadcast function documentation](https://pennylane.readthedocs.io/en/latest/code/api/pennylane.broadcast.html).

<h3>Breaking changes</h3>

* The `QAOAEmbedding` now uses the new `MultiRZ` gate as a `ZZ` entangler,
  which changes the convention. While
  previously, the `ZZ` gate in the embedding was implemented as

  ```python
  CNOT(wires=[wires[0], wires[1]])
  RZ(2 * parameter, wires=wires[0])
  CNOT(wires=[wires[0], wires[1]])
  ```

  the `MultiRZ` corresponds to

  ```python
  CNOT(wires=[wires[1], wires[0]])
  RZ(parameter, wires=wires[0])
  CNOT(wires=[wires[1], wires[0]])
  ```

  which differs in the factor of `2`, and fixes a bug in the
  wires that the `CNOT` was applied to.
  [(#609)](https://github.com/XanaduAI/pennylane/pull/609)

* Probability methods are handled by `QubitDevice` and device method
  requirements are modified to simplify plugin development.
  [(#573)](https://github.com/XanaduAI/pennylane/pull/573)

* The internal variables `All` and `Any` to mark an `Operation` as acting on all or any
  wires have been renamed to `AllWires` and `AnyWires`.
  [(#614)](https://github.com/XanaduAI/pennylane/pull/614)

<h3>Improvements</h3>

* A new `Wires` class was introduced for the internal
  bookkeeping of wire indices.
  [(#615)](https://github.com/XanaduAI/pennylane/pull/615)

* Improvements to the speed/performance of the `default.qubit` device.
  [(#567)](https://github.com/XanaduAI/pennylane/pull/567)
  [(#559)](https://github.com/XanaduAI/pennylane/pull/559)

* Added the `"backprop"` and `"device"` differentiation methods to the `qnode`
  decorator.
  [(#552)](https://github.com/XanaduAI/pennylane/pull/552)

  - `"backprop"`: Use classical backpropagation. Default on simulator
    devices that are classically end-to-end differentiable.
    The returned QNode can only be used with the same machine learning
    framework (e.g., `default.tensor.tf` simulator with the `tensorflow` interface).

  - `"device"`: Queries the device directly for the gradient.

  Using the `"backprop"` differentiation method with the `default.tensor.tf`
  device, the created QNode is a 'white-box', and is tightly integrated with
  the overall TensorFlow computation:

  ```python
  >>> dev = qml.device("default.tensor.tf", wires=1)
  >>> @qml.qnode(dev, interface="tf", diff_method="backprop")
  >>> def circuit(x):
  ...     qml.RX(x[1], wires=0)
  ...     qml.Rot(x[0], x[1], x[2], wires=0)
  ...     return qml.expval(qml.PauliZ(0))
  >>> vars = tf.Variable([0.2, 0.5, 0.1])
  >>> with tf.GradientTape() as tape:
  ...     res = circuit(vars)
  >>> tape.gradient(res, vars)
  <tf.Tensor: shape=(3,), dtype=float32, numpy=array([-2.2526717e-01, -1.0086454e+00,  1.3877788e-17], dtype=float32)>
  ```

* The circuit drawer now displays inverted operations, as well as wires
  where probabilities are returned from the device:
  [(#540)](https://github.com/XanaduAI/pennylane/pull/540)

  ```python
  >>> @qml.qnode(dev)
  ... def circuit(theta):
  ...     qml.RX(theta, wires=0)
  ...     qml.CNOT(wires=[0, 1])
  ...     qml.S(wires=1).inv()
  ...     return qml.probs(wires=[0, 1])
  >>> circuit(0.2)
  array([0.99003329, 0.        , 0.        , 0.00996671])
  >>> print(circuit.draw())
  0: ──RX(0.2)──╭C───────╭┤ Probs
  1: ───────────╰X──S⁻¹──╰┤ Probs
  ```

* You can now evaluate the metric tensor of a VQE Hamiltonian via the new
  `VQECost.metric_tensor` method. This allows `VQECost` objects to be directly
  optimized by the quantum natural gradient optimizer (`qml.QNGOptimizer`).
  [(#618)](https://github.com/XanaduAI/pennylane/pull/618)

* The input check functions in `pennylane.templates.utils` are now public
  and visible in the API documentation.
  [(#566)](https://github.com/XanaduAI/pennylane/pull/566)

* Added keyword arguments for step size and order to the `qnode` decorator, as well as
  the `QNode` and `JacobianQNode` classes. This enables the user to set the step size
  and order when using finite difference methods. These options are also exposed when
  creating QNode collections.
  [(#530)](https://github.com/XanaduAI/pennylane/pull/530)
  [(#585)](https://github.com/XanaduAI/pennylane/pull/585)
  [(#587)](https://github.com/XanaduAI/pennylane/pull/587)

* The decomposition for the `CRY` gate now uses the simpler form `RY @ CNOT @ RY @ CNOT`
  [(#547)](https://github.com/XanaduAI/pennylane/pull/547)

* The underlying queuing system was refactored, removing the `qml._current_context`
  property that held the currently active `QNode` or `OperationRecorder`. Now, all
  objects that expose a queue for operations inherit from `QueuingContext` and
  register their queue globally.
  [(#548)](https://github.com/XanaduAI/pennylane/pull/548)

* The PennyLane repository has a new benchmarking tool which supports the comparison of different git revisions.
  [(#568)](https://github.com/XanaduAI/pennylane/pull/568)
  [(#560)](https://github.com/XanaduAI/pennylane/pull/560)
  [(#516)](https://github.com/XanaduAI/pennylane/pull/516)

<h3>Documentation</h3>

* Updated the development section by creating a landing page with links to sub-pages
  containing specific guides.
  [(#596)](https://github.com/XanaduAI/pennylane/pull/596)

* Extended the developer's guide by a section explaining how to add new templates.
  [(#564)](https://github.com/XanaduAI/pennylane/pull/564)

<h3>Bug fixes</h3>

* `tf.GradientTape().jacobian()` can now be evaluated on QNodes using the TensorFlow interface.
  [(#626)](https://github.com/XanaduAI/pennylane/pull/626)

* `RandomLayers()` is now compatible with the qiskit devices.
  [(#597)](https://github.com/XanaduAI/pennylane/pull/597)

* `DefaultQubit.probability()` now returns the correct probability when called with
  `device.analytic=False`.
  [(#563)](https://github.com/XanaduAI/pennylane/pull/563)

* Fixed a bug in the `StronglyEntanglingLayers` template, allowing it to
  work correctly when applied to a single wire.
  [(544)](https://github.com/XanaduAI/pennylane/pull/544)

* Fixed a bug when inverting operations with decompositions; operations marked as inverted
  are now correctly inverted when the fallback decomposition is called.
  [(#543)](https://github.com/XanaduAI/pennylane/pull/543)

* The `QNode.print_applied()` method now correctly displays wires where
  `qml.prob()` is being returned.
  [#542](https://github.com/XanaduAI/pennylane/pull/542)

<h3>Contributors</h3>

This release contains contributions from (in alphabetical order):

Ville Bergholm, Lana Bozanic, Thomas Bromley, Theodor Isacsson, Josh Izaac, Nathan Killoran,
Maggie Li, Johannes Jakob Meyer, Maria Schuld, Sukin Sim, Antal Száva.

# Release 0.8.1

<h3>Improvements</h3>

* Beginning of support for Python 3.8, with the test suite
  now being run in a Python 3.8 environment.
  [(#501)](https://github.com/XanaduAI/pennylane/pull/501)

<h3>Documentation</h3>

* Present templates as a gallery of thumbnails showing the
  basic circuit architecture.
  [(#499)](https://github.com/XanaduAI/pennylane/pull/499)

<h3>Bug fixes</h3>

* Fixed a bug where multiplying a QNode parameter by 0 caused a divide
  by zero error when calculating the parameter shift formula.
  [(#512)](https://github.com/XanaduAI/pennylane/pull/512)

* Fixed a bug where the shape of differentiable QNode arguments
  was being cached on the first construction, leading to indexing
  errors if the QNode was re-evaluated if the argument changed shape.
  [(#505)](https://github.com/XanaduAI/pennylane/pull/505)

<h3>Contributors</h3>

This release contains contributions from (in alphabetical order):

Ville Bergholm, Josh Izaac, Johannes Jakob Meyer, Maria Schuld, Antal Száva.

# Release 0.8.0

<h3>New features since last release</h3>

* Added a quantum chemistry package, `pennylane.qchem`, which supports
  integration with OpenFermion, Psi4, PySCF, and OpenBabel.
  [(#453)](https://github.com/XanaduAI/pennylane/pull/453)

  Features include:

  - Generate the qubit Hamiltonians directly starting with the atomic structure of the molecule.
  - Calculate the mean-field (Hartree-Fock) electronic structure of molecules.
  - Allow to define an active space based on the number of active electrons and active orbitals.
  - Perform the fermionic-to-qubit transformation of the electronic Hamiltonian by
    using different functions implemented in OpenFermion.
  - Convert OpenFermion's QubitOperator to a Pennylane `Hamiltonian` class.
  - Perform a Variational Quantum Eigensolver (VQE) computation with this Hamiltonian in PennyLane.

  Check out the [quantum chemistry quickstart](https://pennylane.readthedocs.io/en/latest/introduction/chemistry.html), as well the quantum chemistry and VQE tutorials.

* PennyLane now has some functions and classes for creating and solving VQE
  problems. [(#467)](https://github.com/XanaduAI/pennylane/pull/467)

  - `qml.Hamiltonian`: a lightweight class for representing qubit Hamiltonians
  - `qml.VQECost`: a class for quickly constructing a differentiable cost function
    given a circuit ansatz, Hamiltonian, and one or more devices

    ```python
    >>> H = qml.vqe.Hamiltonian(coeffs, obs)
    >>> cost = qml.VQECost(ansatz, hamiltonian, dev, interface="torch")
    >>> params = torch.rand([4, 3])
    >>> cost(params)
    tensor(0.0245, dtype=torch.float64)
    ```

* Added a circuit drawing feature that provides a text-based representation
  of a QNode instance. It can be invoked via `qnode.draw()`. The user can specify
  to display variable names instead of variable values and choose either an ASCII
  or Unicode charset.
  [(#446)](https://github.com/XanaduAI/pennylane/pull/446)

  Consider the following circuit as an example:
  ```python3
  @qml.qnode(dev)
  def qfunc(a, w):
      qml.Hadamard(0)
      qml.CRX(a, wires=[0, 1])
      qml.Rot(w[0], w[1], w[2], wires=[1])
      qml.CRX(-a, wires=[0, 1])

      return qml.expval(qml.PauliZ(0) @ qml.PauliZ(1))
  ```

  We can draw the circuit after it has been executed:

  ```python
  >>> result = qfunc(2.3, [1.2, 3.2, 0.7])
  >>> print(qfunc.draw())
   0: ──H──╭C────────────────────────────╭C─────────╭┤ ⟨Z ⊗ Z⟩
   1: ─────╰RX(2.3)──Rot(1.2, 3.2, 0.7)──╰RX(-2.3)──╰┤ ⟨Z ⊗ Z⟩
  >>> print(qfunc.draw(charset="ascii"))
   0: --H--+C----------------------------+C---------+| <Z @ Z>
   1: -----+RX(2.3)--Rot(1.2, 3.2, 0.7)--+RX(-2.3)--+| <Z @ Z>
  >>> print(qfunc.draw(show_variable_names=True))
   0: ──H──╭C─────────────────────────────╭C─────────╭┤ ⟨Z ⊗ Z⟩
   1: ─────╰RX(a)──Rot(w[0], w[1], w[2])──╰RX(-1*a)──╰┤ ⟨Z ⊗ Z⟩
  ```

* Added `QAOAEmbedding` and its parameter initialization
  as a new trainable template.
  [(#442)](https://github.com/XanaduAI/pennylane/pull/442)

  <img src="https://pennylane.readthedocs.io/en/latest/_images/qaoa_layers.png"
  width=70%></img>

* Added the `qml.probs()` measurement function, allowing QNodes
  to differentiate variational circuit probabilities
  on simulators and hardware.
  [(#432)](https://github.com/XanaduAI/pennylane/pull/432)

  ```python
  @qml.qnode(dev)
  def circuit(x):
      qml.Hadamard(wires=0)
      qml.RY(x, wires=0)
      qml.RX(x, wires=1)
      qml.CNOT(wires=[0, 1])
      return qml.probs(wires=[0])
  ```
  Executing this circuit gives the marginal probability of wire 1:
  ```python
  >>> circuit(0.2)
  [0.40066533 0.59933467]
  ```
  QNodes that return probabilities fully support autodifferentiation.

* Added the convenience load functions `qml.from_pyquil`, `qml.from_quil` and
  `qml.from_quil_file` that convert pyQuil objects and Quil code to PennyLane
  templates. This feature requires version 0.8 or above of the PennyLane-Forest
  plugin.
  [(#459)](https://github.com/XanaduAI/pennylane/pull/459)

* Added a `qml.inv` method that inverts templates and sequences of Operations.
  Added a `@qml.template` decorator that makes templates return the queued Operations.
  [(#462)](https://github.com/XanaduAI/pennylane/pull/462)

  For example, using this function to invert a template inside a QNode:

  ```python3
      @qml.template
      def ansatz(weights, wires):
          for idx, wire in enumerate(wires):
              qml.RX(weights[idx], wires=[wire])

          for idx in range(len(wires) - 1):
              qml.CNOT(wires=[wires[idx], wires[idx + 1]])

      dev = qml.device('default.qubit', wires=2)

      @qml.qnode(dev)
      def circuit(weights):
          qml.inv(ansatz(weights, wires=[0, 1]))
          return qml.expval(qml.PauliZ(0) @ qml.PauliZ(1))
    ```

* Added the `QNodeCollection` container class, that allows independent
  QNodes to be stored and evaluated simultaneously. Experimental support
  for asynchronous evaluation of contained QNodes is provided with the
  `parallel=True` keyword argument.
  [(#466)](https://github.com/XanaduAI/pennylane/pull/466)

* Added a high level `qml.map` function, that maps a quantum
  circuit template over a list of observables or devices, returning
  a `QNodeCollection`.
  [(#466)](https://github.com/XanaduAI/pennylane/pull/466)

  For example:

  ```python3
  >>> def my_template(params, wires, **kwargs):
  >>>    qml.RX(params[0], wires=wires[0])
  >>>    qml.RX(params[1], wires=wires[1])
  >>>    qml.CNOT(wires=wires)

  >>> obs_list = [qml.PauliX(0) @ qml.PauliZ(1), qml.PauliZ(0) @ qml.PauliX(1)]
  >>> dev = qml.device("default.qubit", wires=2)
  >>> qnodes = qml.map(my_template, obs_list, dev, measure="expval")
  >>> qnodes([0.54, 0.12])
  array([-0.06154835  0.99280864])
  ```

* Added high level `qml.sum`, `qml.dot`, `qml.apply` functions
  that act on QNode collections.
  [(#466)](https://github.com/XanaduAI/pennylane/pull/466)

  `qml.apply` allows vectorized functions to act over the entire QNode
  collection:
  ```python
  >>> qnodes = qml.map(my_template, obs_list, dev, measure="expval")
  >>> cost = qml.apply(np.sin, qnodes)
  >>> cost([0.54, 0.12])
  array([-0.0615095  0.83756375])
  ```

  `qml.sum` and `qml.dot` take the sum of a QNode collection, and a
  dot product of tensors/arrays/QNode collections, respectively.

<h3>Breaking changes</h3>

* Deprecated the old-style `QNode` such that only the new-style `QNode` and its syntax can be used,
  moved all related files from the `pennylane/beta` folder to `pennylane`.
  [(#440)](https://github.com/XanaduAI/pennylane/pull/440)

<h3>Improvements</h3>

* Added the `Tensor.prune()` method and the `Tensor.non_identity_obs` property for extracting
  non-identity instances from the observables making up a `Tensor` instance.
  [(#498)](https://github.com/XanaduAI/pennylane/pull/498)

* Renamed the `expt.tensornet` and `expt.tensornet.tf` devices to `default.tensor` and
  `default.tensor.tf`.
  [(#495)](https://github.com/XanaduAI/pennylane/pull/495)

* Added a serialization method to the `CircuitGraph` class that is used to create a unique
  hash for each quantum circuit graph.
  [(#470)](https://github.com/XanaduAI/pennylane/pull/470)

* Added the `Observable.eigvals` method to return the eigenvalues of observables.
  [(#449)](https://github.com/XanaduAI/pennylane/pull/449)

* Added the `Observable.diagonalizing_gates` method to return the gates
  that diagonalize an observable in the computational basis.
  [(#454)](https://github.com/XanaduAI/pennylane/pull/454)

* Added the `Operator.matrix` method to return the matrix representation
  of an operator in the computational basis.
  [(#454)](https://github.com/XanaduAI/pennylane/pull/454)

* Added a `QubitDevice` class which implements common functionalities of plugin devices such that
  plugin devices can rely on these implementations. The new `QubitDevice` also includes
  a new `execute` method, which allows for more convenient plugin design. In addition, `QubitDevice`
  also unifies the way samples are generated on qubit-based devices.
  [(#452)](https://github.com/XanaduAI/pennylane/pull/452)
  [(#473)](https://github.com/XanaduAI/pennylane/pull/473)

* Improved documentation of `AmplitudeEmbedding` and `BasisEmbedding` templates.
  [(#441)](https://github.com/XanaduAI/pennylane/pull/441)
  [(#439)](https://github.com/XanaduAI/pennylane/pull/439)

* Codeblocks in the documentation now have a 'copy' button for easily
  copying examples.
  [(#437)](https://github.com/XanaduAI/pennylane/pull/437)

<h3>Documentation</h3>

* Update the developers plugin guide to use QubitDevice.
  [(#483)](https://github.com/XanaduAI/pennylane/pull/483)

<h3>Bug fixes</h3>

* Fixed a bug in `CVQNode._pd_analytic`, where non-descendant observables were not
  Heisenberg-transformed before evaluating the partial derivatives when using the
  order-2 parameter-shift method, resulting in an erroneous Jacobian for some circuits.
  [(#433)](https://github.com/XanaduAI/pennylane/pull/433)

<h3>Contributors</h3>

This release contains contributions from (in alphabetical order):

Juan Miguel Arrazola, Ville Bergholm, Alain Delgado Gran, Olivia Di Matteo,
Theodor Isacsson, Josh Izaac, Soran Jahangiri, Nathan Killoran, Johannes Jakob Meyer,
Zeyue Niu, Maria Schuld, Antal Száva.

# Release 0.7.0

<h3>New features since last release</h3>

* Custom padding constant in `AmplitudeEmbedding` is supported (see 'Breaking changes'.)
  [(#419)](https://github.com/XanaduAI/pennylane/pull/419)

* `StronglyEntanglingLayer` and `RandomLayer` now work with a single wire.
  [(#409)](https://github.com/XanaduAI/pennylane/pull/409)
  [(#413)](https://github.com/XanaduAI/pennylane/pull/413)

* Added support for applying the inverse of an `Operation` within a circuit.
  [(#377)](https://github.com/XanaduAI/pennylane/pull/377)

* Added an `OperationRecorder()` context manager, that allows templates
  and quantum functions to be executed while recording events. The
  recorder can be used with and without QNodes as a debugging utility.
  [(#388)](https://github.com/XanaduAI/pennylane/pull/388)

* Operations can now specify a decomposition that is used when the desired operation
  is not supported on the target device.
  [(#396)](https://github.com/XanaduAI/pennylane/pull/396)

* The ability to load circuits from external frameworks as templates
  has been added via the new `qml.load()` function. This feature
  requires plugin support --- this initial release provides support
  for Qiskit circuits and QASM files when `pennylane-qiskit` is installed,
  via the functions `qml.from_qiskit` and `qml.from_qasm`.
  [(#418)](https://github.com/XanaduAI/pennylane/pull/418)

* An experimental tensor network device has been added
  [(#416)](https://github.com/XanaduAI/pennylane/pull/416)
  [(#395)](https://github.com/XanaduAI/pennylane/pull/395)
  [(#394)](https://github.com/XanaduAI/pennylane/pull/394)
  [(#380)](https://github.com/XanaduAI/pennylane/pull/380)

* An experimental tensor network device which uses TensorFlow for
  backpropagation has been added
  [(#427)](https://github.com/XanaduAI/pennylane/pull/427)

* Custom padding constant in `AmplitudeEmbedding` is supported (see 'Breaking changes'.)
  [(#419)](https://github.com/XanaduAI/pennylane/pull/419)

<h3>Breaking changes</h3>

* The `pad` parameter in `AmplitudeEmbedding()` is now either `None` (no automatic padding), or a
  number that is used as the padding constant.
  [(#419)](https://github.com/XanaduAI/pennylane/pull/419)

* Initialization functions now return a single array of weights per function. Utilities for multi-weight templates
  `Interferometer()` and `CVNeuralNetLayers()` are provided.
  [(#412)](https://github.com/XanaduAI/pennylane/pull/412)

* The single layer templates `RandomLayer()`, `CVNeuralNetLayer()` and `StronglyEntanglingLayer()`
  have been turned into private functions `_random_layer()`, `_cv_neural_net_layer()` and
  `_strongly_entangling_layer()`. Recommended use is now via the corresponding `Layers()` templates.
  [(#413)](https://github.com/XanaduAI/pennylane/pull/413)

<h3>Improvements</h3>

* Added extensive input checks in templates.
  [(#419)](https://github.com/XanaduAI/pennylane/pull/419)

* Templates integration tests are rewritten - now cover keyword/positional argument passing,
  interfaces and combinations of templates.
  [(#409)](https://github.com/XanaduAI/pennylane/pull/409)
  [(#419)](https://github.com/XanaduAI/pennylane/pull/419)

* State vector preparation operations in the `default.qubit` plugin can now be
  applied to subsets of wires, and are restricted to being the first operation
  in a circuit.
  [(#346)](https://github.com/XanaduAI/pennylane/pull/346)

* The `QNode` class is split into a hierarchy of simpler classes.
  [(#354)](https://github.com/XanaduAI/pennylane/pull/354)
  [(#398)](https://github.com/XanaduAI/pennylane/pull/398)
  [(#415)](https://github.com/XanaduAI/pennylane/pull/415)
  [(#417)](https://github.com/XanaduAI/pennylane/pull/417)
  [(#425)](https://github.com/XanaduAI/pennylane/pull/425)

* Added the gates U1, U2 and U3 parametrizing arbitrary unitaries on 1, 2 and 3
  qubits and the Toffoli gate to the set of qubit operations.
  [(#396)](https://github.com/XanaduAI/pennylane/pull/396)

* Changes have been made to accomodate the movement of the main function
  in `pytest._internal` to `pytest._internal.main` in pip 19.3.
  [(#404)](https://github.com/XanaduAI/pennylane/pull/404)

* Added the templates `BasisStatePreparation` and `MottonenStatePreparation` that use
  gates to prepare a basis state and an arbitrary state respectively.
  [(#336)](https://github.com/XanaduAI/pennylane/pull/336)

* Added decompositions for `BasisState` and `QubitStateVector` based on state
  preparation templates.
  [(#414)](https://github.com/XanaduAI/pennylane/pull/414)

* Replaces the pseudo-inverse in the quantum natural gradient optimizer
  (which can be numerically unstable) with `np.linalg.solve`.
  [(#428)](https://github.com/XanaduAI/pennylane/pull/428)

<h3>Contributors</h3>

This release contains contributions from (in alphabetical order):

Ville Bergholm, Josh Izaac, Nathan Killoran, Angus Lowe, Johannes Jakob Meyer,
Oluwatobi Ogunbayo, Maria Schuld, Antal Száva.

# Release 0.6.1

<h3>New features since last release</h3>

* Added a `print_applied` method to QNodes, allowing the operation
  and observable queue to be printed as last constructed.
  [(#378)](https://github.com/XanaduAI/pennylane/pull/378)

<h3>Improvements</h3>

* A new `Operator` base class is introduced, which is inherited by both the
  `Observable` class and the `Operation` class.
  [(#355)](https://github.com/XanaduAI/pennylane/pull/355)

* Removed deprecated `@abstractproperty` decorators
  in `_device.py`.
  [(#374)](https://github.com/XanaduAI/pennylane/pull/374)

* The `CircuitGraph` class is updated to deal with `Operation` instances directly.
  [(#344)](https://github.com/XanaduAI/pennylane/pull/344)

* Comprehensive gradient tests have been added for the interfaces.
  [(#381)](https://github.com/XanaduAI/pennylane/pull/381)

<h3>Documentation</h3>

* The new restructured documentation has been polished and updated.
  [(#387)](https://github.com/XanaduAI/pennylane/pull/387)
  [(#375)](https://github.com/XanaduAI/pennylane/pull/375)
  [(#372)](https://github.com/XanaduAI/pennylane/pull/372)
  [(#370)](https://github.com/XanaduAI/pennylane/pull/370)
  [(#369)](https://github.com/XanaduAI/pennylane/pull/369)
  [(#367)](https://github.com/XanaduAI/pennylane/pull/367)
  [(#364)](https://github.com/XanaduAI/pennylane/pull/364)

* Updated the development guides.
  [(#382)](https://github.com/XanaduAI/pennylane/pull/382)
  [(#379)](https://github.com/XanaduAI/pennylane/pull/379)

* Added all modules, classes, and functions to the API section
  in the documentation.
  [(#373)](https://github.com/XanaduAI/pennylane/pull/373)

<h3>Bug fixes</h3>

* Replaces the existing `np.linalg.norm` normalization with hand-coded
  normalization, allowing `AmplitudeEmbedding` to be used with differentiable
  parameters. AmplitudeEmbedding tests have been added and improved.
  [(#376)](https://github.com/XanaduAI/pennylane/pull/376)

<h3>Contributors</h3>

This release contains contributions from (in alphabetical order):

Ville Bergholm, Josh Izaac, Nathan Killoran, Maria Schuld, Antal Száva

# Release 0.6.0

<h3>New features since last release</h3>

* The devices `default.qubit` and `default.gaussian` have a new initialization parameter
  `analytic` that indicates if expectation values and variances should be calculated
  analytically and not be estimated from data.
  [(#317)](https://github.com/XanaduAI/pennylane/pull/317)

* Added C-SWAP gate to the set of qubit operations
  [(#330)](https://github.com/XanaduAI/pennylane/pull/330)

* The TensorFlow interface has been renamed from `"tfe"` to `"tf"`, and
  now supports TensorFlow 2.0.
  [(#337)](https://github.com/XanaduAI/pennylane/pull/337)

* Added the S and T gates to the set of qubit operations.
  [(#343)](https://github.com/XanaduAI/pennylane/pull/343)

* Tensor observables are now supported within the `expval`,
  `var`, and `sample` functions, by using the `@` operator.
  [(#267)](https://github.com/XanaduAI/pennylane/pull/267)


<h3>Breaking changes</h3>

* The argument `n` specifying the number of samples in the method `Device.sample` was removed.
  Instead, the method will always return `Device.shots` many samples.
  [(#317)](https://github.com/XanaduAI/pennylane/pull/317)

<h3>Improvements</h3>

* The number of shots / random samples used to estimate expectation values and variances, `Device.shots`,
  can now be changed after device creation.
  [(#317)](https://github.com/XanaduAI/pennylane/pull/317)

* Unified import shortcuts to be under qml in qnode.py
  and test_operation.py
  [(#329)](https://github.com/XanaduAI/pennylane/pull/329)

* The quantum natural gradient now uses `scipy.linalg.pinvh` which is more efficient for symmetric matrices
  than the previously used `scipy.linalg.pinv`.
  [(#331)](https://github.com/XanaduAI/pennylane/pull/331)

* The deprecated `qml.expval.Observable` syntax has been removed.
  [(#267)](https://github.com/XanaduAI/pennylane/pull/267)

* Remainder of the unittest-style tests were ported to pytest.
  [(#310)](https://github.com/XanaduAI/pennylane/pull/310)

* The `do_queue` argument for operations now only takes effect
  within QNodes. Outside of QNodes, operations can now be instantiated
  without needing to specify `do_queue`.
  [(#359)](https://github.com/XanaduAI/pennylane/pull/359)

<h3>Documentation</h3>

* The docs are rewritten and restructured to contain a code introduction section as well as an API section.
  [(#314)](https://github.com/XanaduAI/pennylane/pull/275)

* Added Ising model example to the tutorials
  [(#319)](https://github.com/XanaduAI/pennylane/pull/319)

* Added tutorial for QAOA on MaxCut problem
  [(#328)](https://github.com/XanaduAI/pennylane/pull/328)

* Added QGAN flow chart figure to its tutorial
  [(#333)](https://github.com/XanaduAI/pennylane/pull/333)

* Added missing figures for gallery thumbnails of state-preparation
  and QGAN tutorials
  [(#326)](https://github.com/XanaduAI/pennylane/pull/326)

* Fixed typos in the state preparation tutorial
  [(#321)](https://github.com/XanaduAI/pennylane/pull/321)

* Fixed bug in VQE tutorial 3D plots
  [(#327)](https://github.com/XanaduAI/pennylane/pull/327)

<h3>Bug fixes</h3>

* Fixed typo in measurement type error message in qnode.py
  [(#341)](https://github.com/XanaduAI/pennylane/pull/341)

<h3>Contributors</h3>

This release contains contributions from (in alphabetical order):

Shahnawaz Ahmed, Ville Bergholm, Aroosa Ijaz, Josh Izaac, Nathan Killoran, Angus Lowe,
Johannes Jakob Meyer, Maria Schuld, Antal Száva, Roeland Wiersema.

# Release 0.5.0

<h3>New features since last release</h3>

* Adds a new optimizer, `qml.QNGOptimizer`, which optimizes QNodes using
  quantum natural gradient descent. See https://arxiv.org/abs/1909.02108
  for more details.
  [(#295)](https://github.com/XanaduAI/pennylane/pull/295)
  [(#311)](https://github.com/XanaduAI/pennylane/pull/311)

* Adds a new QNode method, `QNode.metric_tensor()`,
  which returns the block-diagonal approximation to the Fubini-Study
  metric tensor evaluated on the attached device.
  [(#295)](https://github.com/XanaduAI/pennylane/pull/295)

* Sampling support: QNodes can now return a specified number of samples
  from a given observable via the top-level `pennylane.sample()` function.
  To support this on plugin devices, there is a new `Device.sample` method.

  Calculating gradients of QNodes that involve sampling is not possible.
  [(#256)](https://github.com/XanaduAI/pennylane/pull/256)

* `default.qubit` has been updated to provide support for sampling.
  [(#256)](https://github.com/XanaduAI/pennylane/pull/256)

* Added controlled rotation gates to PennyLane operations and `default.qubit` plugin.
  [(#251)](https://github.com/XanaduAI/pennylane/pull/251)

<h3>Breaking changes</h3>

* The method `Device.supported` was removed, and replaced with the methods
  `Device.supports_observable` and `Device.supports_operation`.
  Both methods can be called with string arguments (`dev.supports_observable('PauliX')`) and
  class arguments (`dev.supports_observable(qml.PauliX)`).
  [(#276)](https://github.com/XanaduAI/pennylane/pull/276)

* The following CV observables were renamed to comply with the new Operation/Observable
  scheme: `MeanPhoton` to `NumberOperator`, `Homodyne` to `QuadOperator` and `NumberState` to `FockStateProjector`.
  [(#254)](https://github.com/XanaduAI/pennylane/pull/254)

<h3>Improvements</h3>

* The `AmplitudeEmbedding` function now provides options to normalize and
  pad features to ensure a valid state vector is prepared.
  [(#275)](https://github.com/XanaduAI/pennylane/pull/275)

* Operations can now optionally specify generators, either as existing PennyLane
  operations, or by providing a NumPy array.
  [(#295)](https://github.com/XanaduAI/pennylane/pull/295)
  [(#313)](https://github.com/XanaduAI/pennylane/pull/313)

* Adds a `Device.parameters` property, so that devices can view a dictionary mapping free
  parameters to operation parameters. This will allow plugin devices to take advantage
  of parametric compilation.
  [(#283)](https://github.com/XanaduAI/pennylane/pull/283)

* Introduces two enumerations: `Any` and `All`, representing any number of wires
  and all wires in the system respectively. They can be imported from
  `pennylane.operation`, and can be used when defining the `Operation.num_wires`
  class attribute of operations.
  [(#277)](https://github.com/XanaduAI/pennylane/pull/277)

  As part of this change:

  - `All` is equivalent to the integer 0, for backwards compatibility with the
    existing test suite

  - `Any` is equivalent to the integer -1 to allow numeric comparison
    operators to continue working

  - An additional validation is now added to the `Operation` class,
    which will alert the user that an operation with `num_wires = All`
    is being incorrectly.

* The one-qubit rotations in `pennylane.plugins.default_qubit` no longer depend on Scipy's `expm`. Instead
  they are calculated with Euler's formula.
  [(#292)](https://github.com/XanaduAI/pennylane/pull/292)

* Creates an `ObservableReturnTypes` enumeration class containing `Sample`,
  `Variance` and `Expectation`. These new values can be assigned to the `return_type`
  attribute of an `Observable`.
  [(#290)](https://github.com/XanaduAI/pennylane/pull/290)

* Changed the signature of the `RandomLayer` and `RandomLayers` templates to have a fixed seed by default.
  [(#258)](https://github.com/XanaduAI/pennylane/pull/258)

* `setup.py` has been cleaned up, removing the non-working shebang,
  and removing unused imports.
  [(#262)](https://github.com/XanaduAI/pennylane/pull/262)

<h3>Documentation</h3>

* A documentation refactor to simplify the tutorials and
  include Sphinx-Gallery.
  [(#291)](https://github.com/XanaduAI/pennylane/pull/291)

  - Examples and tutorials previously split across the `examples/`
    and `doc/tutorials/` directories, in a mixture of ReST and Jupyter notebooks,
    have been rewritten as Python scripts with ReST comments in a single location,
    the `examples/` folder.

  - Sphinx-Gallery is used to automatically build and run the tutorials.
    Rendered output is displayed in the Sphinx documentation.

  - Links are provided at the top of every tutorial page for downloading the
    tutorial as an executable python script, downloading the tutorial
    as a Jupyter notebook, or viewing the notebook on GitHub.

  - The tutorials table of contents have been moved to a single quick start page.

* Fixed a typo in `QubitStateVector`.
  [(#296)](https://github.com/XanaduAI/pennylane/pull/296)

* Fixed a typo in the `default_gaussian.gaussian_state` function.
  [(#293)](https://github.com/XanaduAI/pennylane/pull/293)

* Fixed a typo in the gradient recipe within the `RX`, `RY`, `RZ`
  operation docstrings.
  [(#248)](https://github.com/XanaduAI/pennylane/pull/248)

* Fixed a broken link in the tutorial documentation, as a
  result of the `qml.expval.Observable` deprecation.
  [(#246)](https://github.com/XanaduAI/pennylane/pull/246)

<h3>Bug fixes</h3>

* Fixed a bug where a `PolyXP` observable would fail if applied to subsets
  of wires on `default.gaussian`.
  [(#277)](https://github.com/XanaduAI/pennylane/pull/277)

<h3>Contributors</h3>

This release contains contributions from (in alphabetical order):

Simon Cross, Aroosa Ijaz, Josh Izaac, Nathan Killoran, Johannes Jakob Meyer,
Rohit Midha, Nicolás Quesada, Maria Schuld, Antal Száva, Roeland Wiersema.

# Release 0.4.0

<h3>New features since last release</h3>

* `pennylane.expval()` is now a top-level *function*, and is no longer
  a package of classes. For now, the existing `pennylane.expval.Observable`
  interface continues to work, but will raise a deprecation warning.
  [(#232)](https://github.com/XanaduAI/pennylane/pull/232)

* Variance support: QNodes can now return the variance of observables,
  via the top-level `pennylane.var()` function. To support this on
  plugin devices, there is a new `Device.var` method.

  The following observables support analytic gradients of variances:

  - All qubit observables (requiring 3 circuit evaluations for involutory
    observables such as `Identity`, `X`, `Y`, `Z`; and 5 circuit evals for
    non-involutary observables, currently only `qml.Hermitian`)

  - First-order CV observables (requiring 5 circuit evaluations)

  Second-order CV observables support numerical variance gradients.

* `pennylane.about()` function added, providing details
  on current PennyLane version, installed plugins, Python,
  platform, and NumPy versions [(#186)](https://github.com/XanaduAI/pennylane/pull/186)

* Removed the logic that allowed `wires` to be passed as a positional
  argument in quantum operations. This allows us to raise more useful
  error messages for the user if incorrect syntax is used.
  [(#188)](https://github.com/XanaduAI/pennylane/pull/188)

* Adds support for multi-qubit expectation values of the `pennylane.Hermitian()`
  observable [(#192)](https://github.com/XanaduAI/pennylane/pull/192)

* Adds support for multi-qubit expectation values in `default.qubit`.
  [(#202)](https://github.com/XanaduAI/pennylane/pull/202)

* Organize templates into submodules [(#195)](https://github.com/XanaduAI/pennylane/pull/195).
  This included the following improvements:

  - Distinguish embedding templates from layer templates.

  - New random initialization functions supporting the templates available
    in the new submodule `pennylane.init`.

  - Added a random circuit template (`RandomLayers()`), in which rotations and 2-qubit gates are randomly
    distributed over the wires

  - Add various embedding strategies

<h3>Breaking changes</h3>

* The `Device` methods `expectations`, `pre_expval`, and `post_expval` have been
  renamed to `observables`, `pre_measure`, and `post_measure` respectively.
  [(#232)](https://github.com/XanaduAI/pennylane/pull/232)

<h3>Improvements</h3>

* `default.qubit` plugin now uses `np.tensordot` when applying quantum operations
  and evaluating expectations, resulting in significant speedup
  [(#239)](https://github.com/XanaduAI/pennylane/pull/239),
  [(#241)](https://github.com/XanaduAI/pennylane/pull/241)

* PennyLane now allows division of quantum operation parameters by a constant
  [(#179)](https://github.com/XanaduAI/pennylane/pull/179)

* Portions of the test suite are in the process of being ported to pytest.
  Note: this is still a work in progress.

  Ported tests include:

  - `test_ops.py`
  - `test_about.py`
  - `test_classical_gradients.py`
  - `test_observables.py`
  - `test_measure.py`
  - `test_init.py`
  - `test_templates*.py`
  - `test_ops.py`
  - `test_variable.py`
  - `test_qnode.py` (partial)

<h3>Bug fixes</h3>

* Fixed a bug in `Device.supported`, which would incorrectly
  mark an operation as supported if it shared a name with an
  observable [(#203)](https://github.com/XanaduAI/pennylane/pull/203)

* Fixed a bug in `Operation.wires`, by explicitly casting the
  type of each wire to an integer [(#206)](https://github.com/XanaduAI/pennylane/pull/206)

* Removed code in PennyLane which configured the logger,
  as this would clash with users' configurations
  [(#208)](https://github.com/XanaduAI/pennylane/pull/208)

* Fixed a bug in `default.qubit`, in which `QubitStateVector` operations
  were accidentally being cast to `np.float` instead of `np.complex`.
  [(#211)](https://github.com/XanaduAI/pennylane/pull/211)


<h3>Contributors</h3>

This release contains contributions from:

Shahnawaz Ahmed, riveSunder, Aroosa Ijaz, Josh Izaac, Nathan Killoran, Maria Schuld.

# Release 0.3.1

<h3>Bug fixes</h3>

* Fixed a bug where the interfaces submodule was not correctly being packaged via setup.py

# Release 0.3.0

<h3>New features since last release</h3>

* PennyLane now includes a new `interfaces` submodule, which enables QNode integration with additional machine learning libraries.
* Adds support for an experimental PyTorch interface for QNodes
* Adds support for an experimental TensorFlow eager execution interface for QNodes
* Adds a PyTorch+GPU+QPU tutorial to the documentation
* Documentation now includes links and tutorials including the new [PennyLane-Forest](https://github.com/rigetti/pennylane-forest) plugin.

<h3>Improvements</h3>

* Printing a QNode object, via `print(qnode)` or in an interactive terminal, now displays more useful information regarding the QNode,
  including the device it runs on, the number of wires, it's interface, and the quantum function it uses:

  ```python
  >>> print(qnode)
  <QNode: device='default.qubit', func=circuit, wires=2, interface=PyTorch>
  ```

<h3>Contributors</h3>

This release contains contributions from:

Josh Izaac and Nathan Killoran.


# Release 0.2.0

<h3>New features since last release</h3>

* Added the `Identity` expectation value for both CV and qubit models [(#135)](https://github.com/XanaduAI/pennylane/pull/135)
* Added the `templates.py` submodule, containing some commonly used QML models to be used as ansatz in QNodes [(#133)](https://github.com/XanaduAI/pennylane/pull/133)
* Added the `qml.Interferometer` CV operation [(#152)](https://github.com/XanaduAI/pennylane/pull/152)
* Wires are now supported as free QNode parameters [(#151)](https://github.com/XanaduAI/pennylane/pull/151)
* Added ability to update stepsizes of the optimizers [(#159)](https://github.com/XanaduAI/pennylane/pull/159)

<h3>Improvements</h3>

* Removed use of hardcoded values in the optimizers, made them parameters (see [#131](https://github.com/XanaduAI/pennylane/pull/131) and [#132](https://github.com/XanaduAI/pennylane/pull/132))
* Created the new `PlaceholderExpectation`, to be used when both CV and qubit expval modules contain expectations with the same name
* Provide a way for plugins to view the operation queue _before_ applying operations. This allows for on-the-fly modifications of
  the queue, allowing hardware-based plugins to support the full range of qubit expectation values. [(#143)](https://github.com/XanaduAI/pennylane/pull/143)
* QNode return values now support _any_ form of sequence, such as lists, sets, etc. [(#144)](https://github.com/XanaduAI/pennylane/pull/144)
* CV analytic gradient calculation is now more robust, allowing for operations which may not themselves be differentiated, but have a
  well defined `_heisenberg_rep` method, and so may succeed operations that are analytically differentiable [(#152)](https://github.com/XanaduAI/pennylane/pull/152)

<h3>Bug fixes</h3>

* Fixed a bug where the variational classifier example was not batching when learning parity (see [#128](https://github.com/XanaduAI/pennylane/pull/128) and [#129](https://github.com/XanaduAI/pennylane/pull/129))
* Fixed an inconsistency where some initial state operations were documented as accepting complex parameters - all operations
  now accept real values [(#146)](https://github.com/XanaduAI/pennylane/pull/146)

<h3>Contributors</h3>

This release contains contributions from:

Christian Gogolin, Josh Izaac, Nathan Killoran, and Maria Schuld.


# Release 0.1.0

Initial public release.

<h3>Contributors</h3>
This release contains contributions from:

Ville Bergholm, Josh Izaac, Maria Schuld, Christian Gogolin, and Nathan Killoran.<|MERGE_RESOLUTION|>--- conflicted
+++ resolved
@@ -2,7 +2,6 @@
 
 <h3>New features since last release</h3>
 
-<<<<<<< HEAD
 * Adds a decorator `@qml.qfunc_transform` to easily create a transformation
   that modifies the behaviour of a quantum function.
   [(#1315)](https://github.com/PennyLaneAI/pennylane/pull/1315)
@@ -62,7 +61,7 @@
   >>> qml.grad(circuit)(x, y)
   (array(-0.02485651), array([-0.02474011, -0.09954244]))
   ```
-=======
+
 * Added validation for noise channel parameters. Invalid noise parameters now
   raise a `ValueError`. [(#1357)](https://github.com/PennyLaneAI/pennylane/pull/1357)
 
@@ -76,7 +75,6 @@
   this one:
   
   <img src="https://pennylane.readthedocs.io/en/latest/_static/fourier.png" width=70%/>
->>>>>>> bb4e9737
 
 * It is now possible [(1291)](https://github.com/PennyLaneAI/pennylane/pull/1291)
   to create custom Observables and corresponding devices
