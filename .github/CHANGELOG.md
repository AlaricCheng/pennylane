--- conflicted
+++ resolved
@@ -243,10 +243,10 @@
 
 <h3>Improvements</h3>
 
-<<<<<<< HEAD
+
 * The adjoint jacobian differentiation method reuses the state computed on the forward pass.
 [(#1341)](https://github.com/PennyLaneAI/pennylane/pull/1341)
-=======
+
 * Implement special handling for measuring the variance of Projector observables to improve memory usage.
   [(#1368)](https://github.com/PennyLaneAI/pennylane/pull/1368)
 
@@ -256,7 +256,6 @@
 
 *  A decomposition has been added for the `qml.CSWAP` operation.
   [(#1306)](https://github.com/PennyLaneAI/pennylane/issues/1306)
->>>>>>> a4d7abdc
 
 * The `qml.inv()` function is now deprecated with a warning to use the more general `qml.adjoint()`.
   [(#1325)](https://github.com/PennyLaneAI/pennylane/pull/1325)
